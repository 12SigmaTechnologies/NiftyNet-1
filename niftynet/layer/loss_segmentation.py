--- conflicted
+++ resolved
@@ -270,7 +270,6 @@
     # Dice as according to the paper:
     one_hot = labels_to_one_hot(ground_truth, num_classes=num_classes)
     softmax_of_logits = tf.nn.softmax(prediction)
-<<<<<<< HEAD
 
     if weight_map is not None:
         weight_map_nclasses = tf.tile(tf.expand_dims(tf.reshape(weight_map, [-1]), 1), [1, num_classes])
@@ -281,30 +280,10 @@
                            tf.sparse_reduce_sum(one_hot * weight_map_nclasses, reduction_axes=[0])
 
     else:
-        dice_numerator = 2.0 * tf.sparse_reduce_sum(one_hot * softmax_of_logits,reduction_axes=[0])
+        dice_numerator = 2.0 * tf.sparse_reduce_sum(one_hot * softmax_of_logits, reduction_axes=[0])
         dice_denominator = tf.reduce_sum(softmax_of_logits, reduction_indices=[0]) + \
                            tf.sparse_reduce_sum(one_hot, reduction_axes=[0])
 
-=======
-
-    if weight_map is not None:
-        weight_map_nclasses = tf.tile(tf.expand_dims(tf.reshape(weight_map, [-1]), 1), [1, num_classes])
-        dice_numerator = 2.0 * tf.sparse_reduce_sum(weight_map_nclasses * one_hot * softmax_of_logits,
-                                                    reduction_axes=[0])
-        dice_denominator = tf.reduce_sum(weight_map_nclasses * softmax_of_logits,
-                                         reduction_indices=[0]) + \
-                           tf.sparse_reduce_sum(one_hot * weight_map_nclasses, reduction_axes=[0])
-
-    else:
-        dice_numerator = 2.0 * tf.sparse_reduce_sum(one_hot * softmax_of_logits,reduction_axes=[0])
-        dice_denominator = tf.reduce_sum(softmax_of_logits, reduction_indices=[0]) + \
-                           tf.sparse_reduce_sum(one_hot, reduction_axes=[0])
-
-        # dice_numerator = -2.0 * tf.sparse_reduce_sum(one_hot * softmax_of_logits, reduction_axes=[0])
-        # dice_denominator = tf.reduce_sum(softmax_of_logits, reduction_indices=[0]) + \
-        #                    tf.sparse_reduce_sum(one_hot, reduction_axes=[0])
-
->>>>>>> a6d07af2
     epsilon = 0.00001
     loss_dice = -(dice_numerator + epsilon) / (dice_denominator + epsilon)
     dice_numerator = tf.Print(dice_denominator, [dice_numerator, dice_denominator, loss_dice])
