# -*- coding: utf-8 -*-
from __future__ import absolute_import, print_function

import numpy as np


def check_spatial_dims(input_tensor, criteria):
    """
    valid each of the spatial dims against `criteria`
    criteria can be a lambda function
    e.g. lambda x : x > 10 checks whether each dim is greater than 10
    """
<<<<<<< HEAD
    input_shape = input_tensor.get_shape()
    if not input_shape.is_fully_defined():
        # skip checking if the input has dynamic shapes
        return True
    input_shape.with_rank_at_least(3)
    spatial_dims = input_shape[1:-1].as_list()
=======
    spatial_dims = input_tensor.shape[1:-1].as_list()
>>>>>>> 196024b8
    all_dims_satisfied = np.all([criteria(x) for x in spatial_dims])
    if not all_dims_satisfied:
        import inspect
        raise ValueError("input tensor's spatial dimensionality not"
                         " not compatible, please tune "
                         "the input window sizes:\n{}".format(
            inspect.getsource(criteria)))
    return all_dims_satisfied


def infer_spatial_rank(input_tensor):
    """
    e.g. given an input tensor [Batch, X, Y, Z, Feature] the spatial rank is 3
    """
<<<<<<< HEAD
    input_shape = input_tensor.get_shape()
    input_shape.with_rank_at_least(3)
    #dims = input_tensor.get_shape().ndims - 2
    #assert dims > 0, "input tensor should have at least one spatial dim, " \
    #                 "in addition to batch and channel dims"
    return int(input_shape.ndims - 2)
=======
    dims = input_tensor.shape.ndims - 2
    assert dims > 0, "input tensor should have at least one spatial dim, " \
                     "in addition to batch and channel dims"
    return dims
>>>>>>> 196024b8


def trivial_kernel(kernel_shape):
    """
    This function generates a trivial kernel with all 0s except for the
    element in its spatial center
    e.g. trivial_kernel((3, 3, 1, 1,)) returns a kernel of::

        [[[[0]], [[0]], [[0]]],
         [[[0]], [[1]], [[0]]],
         [[[0]], [[0]], [[0]]]]

    kernel_shape[-1] and kernel_shape[-2] should be 1, so that it operates
    on the spatial dims only.  However, there is no exact spatial centre
    if np.any((kernel_shape % 2) == 0). This is fine in many cases
    as np.sum(trivial_kernel(kernel_shape)) == 1
    """
    assert kernel_shape[-1] == 1
    assert kernel_shape[-2] == 1
    # assert np.all((kernel_shape % 2) == 1)
    kernel = np.zeros(kernel_shape)
    flattened = kernel.reshape(-1)
    flattened[np.prod(kernel_shape) // 2] = 1
    return flattened.reshape(kernel_shape)


def expand_spatial_params(input_param, spatial_rank):
    """
    Expand input parameter
    e.g., ``kernel_size=3`` is converted to ``kernel_size=[3, 3, 3]``
    for 3D images (when ``spatial_rank == 3``).
    """
    spatial_rank = int(spatial_rank)
    try:
        input_param = int(input_param)
        return (input_param,) * spatial_rank
    except (ValueError, TypeError):
        pass
    try:
        input_param = \
            np.asarray(input_param).flatten().astype(np.int).tolist()
    except (ValueError, TypeError):
        # skip type casting if it's a TF tensor
        pass
    assert len(input_param) >= spatial_rank, \
        'param length should be at least have the length of spatial rank'
    return tuple(input_param[:spatial_rank])

# class RequireKeywords(object):
#    def __init__(self, *list_of_keys):
#        self.keys = list_of_keys
#
#    def __call__(self, f):
#        def wrapped(*args, **kwargs):
#            for key in self.keys:
#                if key not in kwargs:
#                    raise ValueError("{}: specify keywords: '{}'".format(
#                        args[0].layer_scope().name, self.keys))
#            return f(*args, **kwargs)
#        return wrapped


def check_divisible_channels(input_tensor, n_channel_splits):
    """
    Check if the number of channels (last dim) of the input tensor
    is divisible by ``n_channel_splits``. If True, returns
    ``n_input_channels / n_channel_splits``, raises AssertionError otherwise

    :param input_tensor:
    :param n_channel_splits:
    :return: n_input_channels / n_channel_splits
    """

    n_input_channels = int(input_tensor.get_shape().as_list()[-1])
    n_channel_splits = int(n_channel_splits)
    assert n_channel_splits > 0 and n_input_channels % n_channel_splits == 0, \
        "Number of feature channels should be divisible by " \
        "n_channel_splits {}, so that given an input with n_input_channels, " \
        "the output tensor will have " \
        "n_input_channels / n_channel_splits.".format(n_channel_splits)
    return n_input_channels / n_channel_splits<|MERGE_RESOLUTION|>--- conflicted
+++ resolved
@@ -10,16 +10,12 @@
     criteria can be a lambda function
     e.g. lambda x : x > 10 checks whether each dim is greater than 10
     """
-<<<<<<< HEAD
-    input_shape = input_tensor.get_shape()
+    input_shape = input_tensor.shape
     if not input_shape.is_fully_defined():
         # skip checking if the input has dynamic shapes
         return True
     input_shape.with_rank_at_least(3)
     spatial_dims = input_shape[1:-1].as_list()
-=======
-    spatial_dims = input_tensor.shape[1:-1].as_list()
->>>>>>> 196024b8
     all_dims_satisfied = np.all([criteria(x) for x in spatial_dims])
     if not all_dims_satisfied:
         import inspect
@@ -34,19 +30,12 @@
     """
     e.g. given an input tensor [Batch, X, Y, Z, Feature] the spatial rank is 3
     """
-<<<<<<< HEAD
-    input_shape = input_tensor.get_shape()
+    input_shape = input_tensor.shape
     input_shape.with_rank_at_least(3)
     #dims = input_tensor.get_shape().ndims - 2
     #assert dims > 0, "input tensor should have at least one spatial dim, " \
     #                 "in addition to batch and channel dims"
     return int(input_shape.ndims - 2)
-=======
-    dims = input_tensor.shape.ndims - 2
-    assert dims > 0, "input tensor should have at least one spatial dim, " \
-                     "in addition to batch and channel dims"
-    return dims
->>>>>>> 196024b8
 
 
 def trivial_kernel(kernel_shape):
@@ -120,7 +109,7 @@
     :return: n_input_channels / n_channel_splits
     """
 
-    n_input_channels = int(input_tensor.get_shape().as_list()[-1])
+    n_input_channels = int(input_tensor.shape.as_list()[-1])
     n_channel_splits = int(n_channel_splits)
     assert n_channel_splits > 0 and n_input_channels % n_channel_splits == 0, \
         "Number of feature channels should be divisible by " \
