<<<<<<< HEAD
import tensorflow as tf

from niftynet.application.base_application import BaseApplication
from niftynet.engine.application_factory import ApplicationNetFactory
from niftynet.engine.application_factory import OptimiserFactory
from niftynet.engine.application_variables import CONSOLE
from niftynet.engine.application_variables import NETWORK_OUTPUT
from niftynet.engine.application_variables import TF_SUMMARIES
from niftynet.engine.sampler_grid import GridSampler
from niftynet.engine.sampler_resize import ResizeSampler
from niftynet.engine.sampler_uniform import UniformSampler
from niftynet.engine.sampler_selective import SelectiveSampler
from niftynet.engine.sampler_selective import Constraint
from niftynet.engine.sampler_weighted import WeightedSampler
from niftynet.engine.windows_aggregator_grid import GridSamplesAggregator
from niftynet.engine.windows_aggregator_resize import ResizeSamplesAggregator
from niftynet.io.image_reader import ImageReader
from niftynet.layer.binary_masking import BinaryMaskingLayer
from niftynet.layer.discrete_label_normalisation import \
    DiscreteLabelNormalisationLayer
from niftynet.layer.histogram_normalisation import \
    HistogramNormalisationLayer
from niftynet.layer.loss_segmentation import LossFunction
from niftynet.layer.mean_variance_normalisation import \
    MeanVarNormalisationLayer
from niftynet.layer.pad import PadLayer
from niftynet.layer.post_processing import PostProcessingLayer
from niftynet.layer.rand_flip import RandomFlipLayer
from niftynet.layer.rand_rotation import RandomRotationLayer
from niftynet.layer.rand_spatial_scaling import RandomSpatialScalingLayer
import ast

SUPPORTED_INPUT = {'image', 'label', 'weight', 'sampler'}


class SegmentationApplication(BaseApplication):
    REQUIRED_CONFIG_SECTION = "SEGMENTATION"

    def __init__(self, net_param, action_param, is_training):
        BaseApplication.__init__(self)
        tf.logging.info('starting segmentation application')
        self.is_training = is_training

        self.net_param = net_param
        self.action_param = action_param

        self.data_param = None
        self.segmentation_param = None
        self.SUPPORTED_SAMPLING = {
            'uniform': (self.initialise_uniform_sampler,
                        self.initialise_grid_sampler,
                        self.initialise_grid_aggregator),
            'weighted': (self.initialise_weighted_sampler,
                         self.initialise_grid_sampler,
                         self.initialise_grid_aggregator),
            'resize': (self.initialise_resize_sampler,
                       self.initialise_resize_sampler,
                       self.initialise_resize_aggregator),
            'selective': (self.initialise_selective_sampler,
                          self.initialise_grid_sampler,
                          self.initialise_grid_aggregator)
        }

    def initialise_dataset_loader(self, data_param=None, task_param=None):
        self.data_param = data_param
        self.segmentation_param = task_param

        # read each line of csv files into an instance of Subject
        if self.is_training:
            self.reader = ImageReader(SUPPORTED_INPUT)
        else:  # in the inference process use image input only
            self.reader = ImageReader(['image'])
        self.reader.initialise_reader(data_param, task_param)

        if self.net_param.normalise_foreground_only:
            foreground_masking_layer = BinaryMaskingLayer(
                type_str=self.net_param.foreground_type,
                multimod_fusion=self.net_param.multimod_foreground_type,
                threshold=0.0)
        else:
            foreground_masking_layer = None

        mean_var_normaliser = MeanVarNormalisationLayer(
            image_name='image', binary_masking_func=foreground_masking_layer)
        if self.net_param.histogram_ref_file:
            histogram_normaliser = HistogramNormalisationLayer(
                image_name='image',
                modalities=vars(task_param).get('image'),
                model_filename=self.net_param.histogram_ref_file,
                binary_masking_func=foreground_masking_layer,
                norm_type=self.net_param.norm_type,
                cutoff=self.net_param.cutoff,
                name='hist_norm_layer')
        else:
            histogram_normaliser = None

        if self.net_param.histogram_ref_file:
            label_normaliser = DiscreteLabelNormalisationLayer(
                image_name='label',
                modalities=vars(task_param).get('label'),
                model_filename=self.net_param.histogram_ref_file)
        else:
            label_normaliser = None

        normalisation_layers = []
        if self.net_param.normalisation:
            normalisation_layers.append(histogram_normaliser)
        if self.net_param.whitening:
            normalisation_layers.append(mean_var_normaliser)
        if task_param.label_normalisation:
            normalisation_layers.append(label_normaliser)

        augmentation_layers = []
        if self.is_training:
            if self.action_param.random_flipping_axes != -1:
                augmentation_layers.append(RandomFlipLayer(
                    flip_axes=self.action_param.random_flipping_axes))
            if self.action_param.scaling_percentage:
                augmentation_layers.append(RandomSpatialScalingLayer(
                    min_percentage=self.action_param.scaling_percentage[0],
                    max_percentage=self.action_param.scaling_percentage[1]))
            if self.action_param.rotation_angle:
                augmentation_layers.append(RandomRotationLayer(
                    min_angle=self.action_param.rotation_angle[0],
                    max_angle=self.action_param.rotation_angle[1]))

        volume_padding_layer = []
        if self.net_param.volume_padding_size:
            volume_padding_layer.append(PadLayer(
                image_name=SUPPORTED_INPUT,
                border=self.net_param.volume_padding_size))
        self.reader.add_preprocessing_layers(
            volume_padding_layer + normalisation_layers + augmentation_layers)

    def initialise_selective_sampler(self):
        print("Initialisation ", self.segmentation_param.compulsory_labels,
              self.segmentation_param.proba_connect)
        print(self.segmentation_param.num_min_labels,
              self.segmentation_param.proba_connect)
        self.sampler = [SelectiveSampler(
                            reader=self.reader,
                            data_param=self.data_param,
                            batch_size=self.net_param.batch_size,
                            windows_per_image=
                            self.action_param.sample_per_volume,
                            constraint=
                            Constraint(self.segmentation_param.compulsory_labels,
                                       self.segmentation_param.min_ratio_sampling,
                                       self.segmentation_param.num_min_labels,
                                       self.segmentation_param.proba_connect),
                            random_windows_per_image=self.segmentation_param
                                .rand_samples,
                            queue_length=self.net_param.queue_length
        )]

    def initialise_uniform_sampler(self):
        self.sampler = [UniformSampler(
            reader=self.reader,
            data_param=self.data_param,
            batch_size=self.net_param.batch_size,
            windows_per_image=self.action_param.sample_per_volume,
            queue_length=self.net_param.queue_length)]

    def initialise_weighted_sampler(self):
        self.sampler = [WeightedSampler(
            reader=self.reader,
            data_param=self.data_param,
            batch_size=self.net_param.batch_size,
            windows_per_image=self.action_param.sample_per_volume,
            queue_length=self.net_param.queue_length)]

    def initialise_resize_sampler(self):
        self.sampler = [ResizeSampler(
            reader=self.reader,
            data_param=self.data_param,
            batch_size=self.net_param.batch_size,
            shuffle_buffer=self.is_training,
            queue_length=self.net_param.queue_length)]

    def initialise_grid_sampler(self):
        self.sampler = [GridSampler(
            reader=self.reader,
            data_param=self.data_param,
            batch_size=self.net_param.batch_size,
            spatial_window_size=self.action_param.spatial_window_size,
            window_border=self.action_param.border,
            queue_length=self.net_param.queue_length)]

    def initialise_grid_aggregator(self):
        self.output_decoder = GridSamplesAggregator(
            image_reader=self.reader,
            output_path=self.action_param.save_seg_dir,
            window_border=self.action_param.border,
            interp_order=self.action_param.output_interp_order)

    def initialise_resize_aggregator(self):
        self.output_decoder = ResizeSamplesAggregator(
            image_reader=self.reader,
            output_path=self.action_param.save_seg_dir,
            window_border=self.action_param.border,
            interp_order=self.action_param.output_interp_order)

    def initialise_sampler(self):
        if self.is_training:
            self.SUPPORTED_SAMPLING[self.net_param.window_sampling][0]()
        else:
            self.SUPPORTED_SAMPLING[self.net_param.window_sampling][1]()

    def initialise_network(self):
        num_classes = self.segmentation_param.num_classes
        w_regularizer = None
        b_regularizer = None
        reg_type = self.net_param.reg_type.lower()
        decay = self.net_param.decay
        if reg_type == 'l2' and decay > 0:
            from tensorflow.contrib.layers.python.layers import regularizers
            w_regularizer = regularizers.l2_regularizer(decay)
            b_regularizer = regularizers.l2_regularizer(decay)
        elif reg_type == 'l1' and decay > 0:
            from tensorflow.contrib.layers.python.layers import regularizers
            w_regularizer = regularizers.l1_regularizer(decay)
            b_regularizer = regularizers.l1_regularizer(decay)

        self.net = ApplicationNetFactory.create(self.net_param.name)(
            num_classes=num_classes,
            w_regularizer=w_regularizer,
            b_regularizer=b_regularizer,
            acti_func=self.net_param.activation_function)

    def connect_data_and_network(self,
                                 outputs_collector=None,
                                 gradients_collector=None):
        data_dict = self.get_sampler()[0].pop_batch_op()
        image = tf.cast(data_dict['image'], tf.float32)
        net_out = self.net(image, self.is_training)

        if self.is_training:
            with tf.name_scope('Optimiser'):
                optimiser_class = OptimiserFactory.create(
                    name=self.action_param.optimiser)
                self.optimiser = optimiser_class.get_instance(
                    learning_rate=self.action_param.lr)
            loss_func = LossFunction(
                n_class=self.segmentation_param.num_classes,
                loss_type=self.action_param.loss_type)
            data_loss = loss_func(
                prediction=net_out,
                ground_truth=data_dict.get('label', None),
                weight_map=data_dict.get('weight', None))
            reg_losses = tf.get_collection(
                tf.GraphKeys.REGULARIZATION_LOSSES)
            if self.net_param.decay > 0.0 and reg_losses:
                reg_loss = tf.reduce_mean(
                    [tf.reduce_mean(reg_loss) for reg_loss in reg_losses])
                loss = data_loss + reg_loss
            else:
                loss = data_loss
            grads = self.optimiser.compute_gradients(loss)
            # collecting gradients variables
            gradients_collector.add_to_collection([grads])
            # collecting output variables
            outputs_collector.add_to_collection(
                var=data_loss, name='dice_loss',
                average_over_devices=False, collection=CONSOLE)
            outputs_collector.add_to_collection(
                var=data_loss, name='dice_loss',
                average_over_devices=True, summary_type='scalar',
                collection=TF_SUMMARIES)
        else:
            # converting logits into final output for
            # classification probabilities or argmax classification labels
            output_prob = self.segmentation_param.output_prob
            num_classes = self.segmentation_param.num_classes
            if output_prob and num_classes > 1:
                post_process_layer = PostProcessingLayer(
                    'SOFTMAX', num_classes=num_classes)
            elif not output_prob and num_classes > 1:
                post_process_layer = PostProcessingLayer(
                    'ARGMAX', num_classes=num_classes)
            else:
                post_process_layer = PostProcessingLayer(
                    'IDENTITY', num_classes=num_classes)
            net_out = post_process_layer(net_out)

            outputs_collector.add_to_collection(
                var=net_out, name='window',
                average_over_devices=False, collection=NETWORK_OUTPUT)
            outputs_collector.add_to_collection(
                var=data_dict['image_location'], name='location',
                average_over_devices=False, collection=NETWORK_OUTPUT)
            init_aggregator = \
                self.SUPPORTED_SAMPLING[self.net_param.window_sampling][2]
            init_aggregator()

    def interpret_output(self, batch_output):
        if not self.is_training:
            return self.output_decoder.decode_batch(
                batch_output['window'], batch_output['location'])
        return True
=======
import tensorflow as tf

from niftynet.application.base_application import BaseApplication
from niftynet.engine.application_factory import \
    ApplicationNetFactory, InitializerFactory, OptimiserFactory
from niftynet.engine.application_variables import \
    CONSOLE, NETWORK_OUTPUT, TF_SUMMARIES
from niftynet.engine.sampler_grid import GridSampler
from niftynet.engine.sampler_resize import ResizeSampler
from niftynet.engine.sampler_uniform import UniformSampler
from niftynet.engine.sampler_weighted import WeightedSampler
from niftynet.engine.windows_aggregator_grid import GridSamplesAggregator
from niftynet.engine.windows_aggregator_resize import ResizeSamplesAggregator
from niftynet.io.image_reader import ImageReader
from niftynet.layer.binary_masking import BinaryMaskingLayer
from niftynet.layer.discrete_label_normalisation import \
    DiscreteLabelNormalisationLayer
from niftynet.layer.histogram_normalisation import \
    HistogramNormalisationLayer
from niftynet.layer.loss_segmentation import LossFunction
from niftynet.layer.mean_variance_normalisation import \
    MeanVarNormalisationLayer
from niftynet.layer.pad import PadLayer
from niftynet.layer.post_processing import PostProcessingLayer
from niftynet.layer.rand_flip import RandomFlipLayer
from niftynet.layer.rand_rotation import RandomRotationLayer
from niftynet.layer.rand_spatial_scaling import RandomSpatialScalingLayer

SUPPORTED_INPUT = {'image', 'label', 'weight', 'sampler'}


class SegmentationApplication(BaseApplication):
    REQUIRED_CONFIG_SECTION = "SEGMENTATION"

    def __init__(self, net_param, action_param, is_training):
        super(SegmentationApplication, self).__init__()
        tf.logging.info('starting segmentation application')
        self.is_training = is_training

        self.net_param = net_param
        self.action_param = action_param

        self.data_param = None
        self.segmentation_param = None
        self.SUPPORTED_SAMPLING = {
            'uniform': (self.initialise_uniform_sampler,
                        self.initialise_grid_sampler,
                        self.initialise_grid_aggregator),
            'weighted': (self.initialise_weighted_sampler,
                         self.initialise_grid_sampler,
                         self.initialise_grid_aggregator),
            'resize': (self.initialise_resize_sampler,
                       self.initialise_resize_sampler,
                       self.initialise_resize_aggregator),
        }

    def initialise_dataset_loader(
            self, data_param=None, task_param=None, data_partitioner=None):

        self.data_param = data_param
        self.segmentation_param = task_param

        # read each line of csv files into an instance of Subject
        if self.is_training:
            file_lists = []
            if self.action_param.validation_every_n > 0:
                file_lists.append(data_partitioner.train_files)
                file_lists.append(data_partitioner.validation_files)
            else:
                file_lists.append(data_partitioner.train_files)

            self.readers = []
            for file_list in file_lists:
                reader = ImageReader(SUPPORTED_INPUT)
                reader.initialise(data_param, task_param, file_list)
                self.readers.append(reader)

        else:  # in the inference process use image input only
            inference_reader = ImageReader(['image'])
            file_list = data_partitioner.inference_files
            inference_reader.initialise(data_param, task_param, file_list)
            self.readers = [inference_reader]

        foreground_masking_layer = None
        if self.net_param.normalise_foreground_only:
            foreground_masking_layer = BinaryMaskingLayer(
                type_str=self.net_param.foreground_type,
                multimod_fusion=self.net_param.multimod_foreground_type,
                threshold=0.0)

        mean_var_normaliser = MeanVarNormalisationLayer(
            image_name='image', binary_masking_func=foreground_masking_layer)
        histogram_normaliser = None
        if self.net_param.histogram_ref_file:
            histogram_normaliser = HistogramNormalisationLayer(
                image_name='image',
                modalities=vars(task_param).get('image'),
                model_filename=self.net_param.histogram_ref_file,
                binary_masking_func=foreground_masking_layer,
                norm_type=self.net_param.norm_type,
                cutoff=self.net_param.cutoff,
                name='hist_norm_layer')

        label_normaliser = None
        if self.net_param.histogram_ref_file:
            label_normaliser = DiscreteLabelNormalisationLayer(
                image_name='label',
                modalities=vars(task_param).get('label'),
                model_filename=self.net_param.histogram_ref_file)

        normalisation_layers = []
        if self.net_param.normalisation:
            normalisation_layers.append(histogram_normaliser)
        if self.net_param.whitening:
            normalisation_layers.append(mean_var_normaliser)
        if task_param.label_normalisation:
            normalisation_layers.append(label_normaliser)

        augmentation_layers = []
        if self.is_training:
            if self.action_param.random_flipping_axes != -1:
                augmentation_layers.append(RandomFlipLayer(
                    flip_axes=self.action_param.random_flipping_axes))
            if self.action_param.scaling_percentage:
                augmentation_layers.append(RandomSpatialScalingLayer(
                    min_percentage=self.action_param.scaling_percentage[0],
                    max_percentage=self.action_param.scaling_percentage[1]))
            if self.action_param.rotation_angle or \
                    self.action_param.rotation_angle_x or \
                    self.action_param.rotation_angle_y or \
                    self.action_param.rotation_angle_z:
                rotation_layer = RandomRotationLayer()
                if self.action_param.rotation_angle:
                    rotation_layer.init_uniform_angle(
                        self.action_param.rotation_angle)
                else:
                    rotation_layer.init_non_uniform_angle(
                        self.action_param.rotation_angle_x,
                        self.action_param.rotation_angle_y,
                        self.action_param.rotation_angle_z)
                augmentation_layers.append(rotation_layer)

        volume_padding_layer = []
        if self.net_param.volume_padding_size:
            volume_padding_layer.append(PadLayer(
                image_name=SUPPORTED_INPUT,
                border=self.net_param.volume_padding_size))

        for reader in self.readers:
            reader.add_preprocessing_layers(
                volume_padding_layer +
                normalisation_layers +
                augmentation_layers)

    def initialise_uniform_sampler(self):
        self.sampler = [[UniformSampler(
            reader=reader,
            data_param=self.data_param,
            batch_size=self.net_param.batch_size,
            windows_per_image=self.action_param.sample_per_volume,
            queue_length=self.net_param.queue_length) for reader in
            self.readers]]

    def initialise_weighted_sampler(self):
        self.sampler = [[WeightedSampler(
            reader=reader,
            data_param=self.data_param,
            batch_size=self.net_param.batch_size,
            windows_per_image=self.action_param.sample_per_volume,
            queue_length=self.net_param.queue_length) for reader in
            self.readers]]

    def initialise_resize_sampler(self):
        self.sampler = [[ResizeSampler(
            reader=reader,
            data_param=self.data_param,
            batch_size=self.net_param.batch_size,
            shuffle_buffer=self.is_training,
            queue_length=self.net_param.queue_length) for reader in
            self.readers]]

    def initialise_grid_sampler(self):
        self.sampler = [[GridSampler(
            reader=reader,
            data_param=self.data_param,
            batch_size=self.net_param.batch_size,
            spatial_window_size=self.action_param.spatial_window_size,
            window_border=self.action_param.border,
            queue_length=self.net_param.queue_length) for reader in
            self.readers]]

    def initialise_grid_aggregator(self):
        self.output_decoder = GridSamplesAggregator(
            image_reader=self.readers[0],
            output_path=self.action_param.save_seg_dir,
            window_border=self.action_param.border,
            interp_order=self.action_param.output_interp_order)

    def initialise_resize_aggregator(self):
        self.output_decoder = ResizeSamplesAggregator(
            image_reader=self.readers[0],
            output_path=self.action_param.save_seg_dir,
            window_border=self.action_param.border,
            interp_order=self.action_param.output_interp_order)

    def initialise_sampler(self):
        if self.is_training:
            self.SUPPORTED_SAMPLING[self.net_param.window_sampling][0]()
        else:
            self.SUPPORTED_SAMPLING[self.net_param.window_sampling][1]()

    def initialise_network(self):
        w_regularizer = None
        b_regularizer = None
        reg_type = self.net_param.reg_type.lower()
        decay = self.net_param.decay
        if reg_type == 'l2' and decay > 0:
            from tensorflow.contrib.layers.python.layers import regularizers
            w_regularizer = regularizers.l2_regularizer(decay)
            b_regularizer = regularizers.l2_regularizer(decay)
        elif reg_type == 'l1' and decay > 0:
            from tensorflow.contrib.layers.python.layers import regularizers
            w_regularizer = regularizers.l1_regularizer(decay)
            b_regularizer = regularizers.l1_regularizer(decay)

        self.net = ApplicationNetFactory.create(self.net_param.name)(
            num_classes=self.segmentation_param.num_classes,
            w_initializer=InitializerFactory.get_initializer(
                name=self.net_param.weight_initializer),
            b_initializer=InitializerFactory.get_initializer(
                name=self.net_param.bias_initializer),
            w_regularizer=w_regularizer,
            b_regularizer=b_regularizer,
            acti_func=self.net_param.activation_function)

    def connect_data_and_network(self,
                                 outputs_collector=None,
                                 gradients_collector=None):
        #def data_net(for_training):
        #    with tf.name_scope('train' if for_training else 'validation'):
        #        sampler = self.get_sampler()[0][0 if for_training else -1]
        #        data_dict = sampler.pop_batch_op()
        #        image = tf.cast(data_dict['image'], tf.float32)
        #        return data_dict, self.net(image, is_training=for_training)

        def switch_sampler(for_training):
            with tf.name_scope('train' if for_training else 'validation'):
                sampler = self.get_sampler()[0][0 if for_training else -1]
                return sampler.pop_batch_op()

        if self.is_training:
            #if self.action_param.validation_every_n > 0:
            #    data_dict, net_out = tf.cond(tf.logical_not(self.is_validation),
            #                                 lambda: data_net(True),
            #                                 lambda: data_net(False))
            #else:
            #    data_dict, net_out = data_net(True)
            if self.action_param.validation_every_n > 0:
                data_dict = tf.cond(tf.logical_not(self.is_validation),
                                    lambda: switch_sampler(for_training=True),
                                    lambda: switch_sampler(for_training=False))
            else:
                data_dict = switch_sampler(for_training=True)
            image = tf.cast(data_dict['image'], tf.float32)
            net_out = self.net(image, is_training=self.is_training)

            with tf.name_scope('Optimiser'):
                optimiser_class = OptimiserFactory.create(
                    name=self.action_param.optimiser)
                self.optimiser = optimiser_class.get_instance(
                    learning_rate=self.action_param.lr)
            loss_func = LossFunction(
                n_class=self.segmentation_param.num_classes,
                loss_type=self.action_param.loss_type)
            data_loss = loss_func(
                prediction=net_out,
                ground_truth=data_dict.get('label', None),
                weight_map=data_dict.get('weight', None))
            reg_losses = tf.get_collection(
                tf.GraphKeys.REGULARIZATION_LOSSES)
            if self.net_param.decay > 0.0 and reg_losses:
                reg_loss = tf.reduce_mean(
                    [tf.reduce_mean(reg_loss) for reg_loss in reg_losses])
                loss = data_loss + reg_loss
            else:
                loss = data_loss
            grads = self.optimiser.compute_gradients(loss)
            # collecting gradients variables
            gradients_collector.add_to_collection([grads])
            # collecting output variables
            outputs_collector.add_to_collection(
                var=data_loss, name='dice_loss',
                average_over_devices=False, collection=CONSOLE)
            outputs_collector.add_to_collection(
                var=data_loss, name='dice_loss',
                average_over_devices=True, summary_type='scalar',
                collection=TF_SUMMARIES)

            #outputs_collector.add_to_collection(
            #    var=image*180.0, name='image',
            #    average_over_devices=False, summary_type='image3_sagittal',
            #    collection=TF_SUMMARIES)

            #outputs_collector.add_to_collection(
            #    var=image, name='image',
            #    average_over_devices=False,
            #    collection=NETWORK_OUTPUT)

            #outputs_collector.add_to_collection(
            #    var=tf.reduce_mean(image), name='mean_image',
            #    average_over_devices=False, summary_type='scalar',
            #    collection=CONSOLE)
        else:
            # converting logits into final output for
            # classification probabilities or argmax classification labels
            data_dict = switch_sampler(for_training=False)
            image = tf.cast(data_dict['image'], tf.float32)
            net_out = self.net(image, is_training=self.is_training)

            output_prob = self.segmentation_param.output_prob
            num_classes = self.segmentation_param.num_classes
            if output_prob and num_classes > 1:
                post_process_layer = PostProcessingLayer(
                    'SOFTMAX', num_classes=num_classes)
            elif not output_prob and num_classes > 1:
                post_process_layer = PostProcessingLayer(
                    'ARGMAX', num_classes=num_classes)
            else:
                post_process_layer = PostProcessingLayer(
                    'IDENTITY', num_classes=num_classes)
            net_out = post_process_layer(net_out)

            outputs_collector.add_to_collection(
                var=net_out, name='window',
                average_over_devices=False, collection=NETWORK_OUTPUT)
            outputs_collector.add_to_collection(
                var=data_dict['image_location'], name='location',
                average_over_devices=False, collection=NETWORK_OUTPUT)
            init_aggregator = \
                self.SUPPORTED_SAMPLING[self.net_param.window_sampling][2]
            init_aggregator()

    def interpret_output(self, batch_output):
        if not self.is_training:
            return self.output_decoder.decode_batch(
                batch_output['window'], batch_output['location'])
        return True
>>>>>>> c0f6b336
<|MERGE_RESOLUTION|>--- conflicted
+++ resolved
@@ -1,12 +1,10 @@
-<<<<<<< HEAD
 import tensorflow as tf
 
 from niftynet.application.base_application import BaseApplication
-from niftynet.engine.application_factory import ApplicationNetFactory
-from niftynet.engine.application_factory import OptimiserFactory
-from niftynet.engine.application_variables import CONSOLE
-from niftynet.engine.application_variables import NETWORK_OUTPUT
-from niftynet.engine.application_variables import TF_SUMMARIES
+from niftynet.engine.application_factory import \
+    ApplicationNetFactory, InitializerFactory, OptimiserFactory
+from niftynet.engine.application_variables import \
+    CONSOLE, NETWORK_OUTPUT, TF_SUMMARIES
 from niftynet.engine.sampler_grid import GridSampler
 from niftynet.engine.sampler_resize import ResizeSampler
 from niftynet.engine.sampler_uniform import UniformSampler
@@ -38,7 +36,7 @@
     REQUIRED_CONFIG_SECTION = "SEGMENTATION"
 
     def __init__(self, net_param, action_param, is_training):
-        BaseApplication.__init__(self)
+        super(SegmentationApplication, self).__init__()
         tf.logging.info('starting segmentation application')
         self.is_training = is_training
 
@@ -62,27 +60,43 @@
                           self.initialise_grid_aggregator)
         }
 
-    def initialise_dataset_loader(self, data_param=None, task_param=None):
+    def initialise_dataset_loader(
+            self, data_param=None, task_param=None, data_partitioner=None):
+
         self.data_param = data_param
         self.segmentation_param = task_param
 
         # read each line of csv files into an instance of Subject
         if self.is_training:
-            self.reader = ImageReader(SUPPORTED_INPUT)
+            file_lists = []
+            if self.action_param.validation_every_n > 0:
+                file_lists.append(data_partitioner.train_files)
+                file_lists.append(data_partitioner.validation_files)
+            else:
+                file_lists.append(data_partitioner.train_files)
+
+            self.readers = []
+            for file_list in file_lists:
+                reader = ImageReader(SUPPORTED_INPUT)
+                reader.initialise(data_param, task_param, file_list)
+                self.readers.append(reader)
+
         else:  # in the inference process use image input only
-            self.reader = ImageReader(['image'])
-        self.reader.initialise_reader(data_param, task_param)
-
+            inference_reader = ImageReader(['image'])
+            file_list = data_partitioner.inference_files
+            inference_reader.initialise(data_param, task_param, file_list)
+            self.readers = [inference_reader]
+
+        foreground_masking_layer = None
         if self.net_param.normalise_foreground_only:
             foreground_masking_layer = BinaryMaskingLayer(
                 type_str=self.net_param.foreground_type,
                 multimod_fusion=self.net_param.multimod_foreground_type,
                 threshold=0.0)
-        else:
-            foreground_masking_layer = None
 
         mean_var_normaliser = MeanVarNormalisationLayer(
             image_name='image', binary_masking_func=foreground_masking_layer)
+        histogram_normaliser = None
         if self.net_param.histogram_ref_file:
             histogram_normaliser = HistogramNormalisationLayer(
                 image_name='image',
@@ -92,16 +106,13 @@
                 norm_type=self.net_param.norm_type,
                 cutoff=self.net_param.cutoff,
                 name='hist_norm_layer')
-        else:
-            histogram_normaliser = None
-
+
+        label_normaliser = None
         if self.net_param.histogram_ref_file:
             label_normaliser = DiscreteLabelNormalisationLayer(
                 image_name='label',
                 modalities=vars(task_param).get('label'),
                 model_filename=self.net_param.histogram_ref_file)
-        else:
-            label_normaliser = None
 
         normalisation_layers = []
         if self.net_param.normalisation:
@@ -120,18 +131,32 @@
                 augmentation_layers.append(RandomSpatialScalingLayer(
                     min_percentage=self.action_param.scaling_percentage[0],
                     max_percentage=self.action_param.scaling_percentage[1]))
-            if self.action_param.rotation_angle:
-                augmentation_layers.append(RandomRotationLayer(
-                    min_angle=self.action_param.rotation_angle[0],
-                    max_angle=self.action_param.rotation_angle[1]))
+            if self.action_param.rotation_angle or \
+                    self.action_param.rotation_angle_x or \
+                    self.action_param.rotation_angle_y or \
+                    self.action_param.rotation_angle_z:
+                rotation_layer = RandomRotationLayer()
+                if self.action_param.rotation_angle:
+                    rotation_layer.init_uniform_angle(
+                        self.action_param.rotation_angle)
+                else:
+                    rotation_layer.init_non_uniform_angle(
+                        self.action_param.rotation_angle_x,
+                        self.action_param.rotation_angle_y,
+                        self.action_param.rotation_angle_z)
+                augmentation_layers.append(rotation_layer)
 
         volume_padding_layer = []
         if self.net_param.volume_padding_size:
             volume_padding_layer.append(PadLayer(
                 image_name=SUPPORTED_INPUT,
                 border=self.net_param.volume_padding_size))
-        self.reader.add_preprocessing_layers(
-            volume_padding_layer + normalisation_layers + augmentation_layers)
+
+        for reader in self.readers:
+            reader.add_preprocessing_layers(
+                volume_padding_layer +
+                normalisation_layers +
+                augmentation_layers)
 
     def initialise_selective_sampler(self):
         print("Initialisation ", self.segmentation_param.compulsory_labels,
@@ -139,7 +164,7 @@
         print(self.segmentation_param.num_min_labels,
               self.segmentation_param.proba_connect)
         self.sampler = [SelectiveSampler(
-                            reader=self.reader,
+                            reader=self.readers[0], # TODO: change this to multiple readers
                             data_param=self.data_param,
                             batch_size=self.net_param.batch_size,
                             windows_per_image=
@@ -155,48 +180,52 @@
         )]
 
     def initialise_uniform_sampler(self):
-        self.sampler = [UniformSampler(
-            reader=self.reader,
+        self.sampler = [[UniformSampler(
+            reader=reader,
             data_param=self.data_param,
             batch_size=self.net_param.batch_size,
             windows_per_image=self.action_param.sample_per_volume,
-            queue_length=self.net_param.queue_length)]
+            queue_length=self.net_param.queue_length) for reader in
+            self.readers]]
 
     def initialise_weighted_sampler(self):
-        self.sampler = [WeightedSampler(
-            reader=self.reader,
+        self.sampler = [[WeightedSampler(
+            reader=reader,
             data_param=self.data_param,
             batch_size=self.net_param.batch_size,
             windows_per_image=self.action_param.sample_per_volume,
-            queue_length=self.net_param.queue_length)]
+            queue_length=self.net_param.queue_length) for reader in
+            self.readers]]
 
     def initialise_resize_sampler(self):
-        self.sampler = [ResizeSampler(
-            reader=self.reader,
+        self.sampler = [[ResizeSampler(
+            reader=reader,
             data_param=self.data_param,
             batch_size=self.net_param.batch_size,
             shuffle_buffer=self.is_training,
-            queue_length=self.net_param.queue_length)]
+            queue_length=self.net_param.queue_length) for reader in
+            self.readers]]
 
     def initialise_grid_sampler(self):
-        self.sampler = [GridSampler(
-            reader=self.reader,
+        self.sampler = [[GridSampler(
+            reader=reader,
             data_param=self.data_param,
             batch_size=self.net_param.batch_size,
             spatial_window_size=self.action_param.spatial_window_size,
             window_border=self.action_param.border,
-            queue_length=self.net_param.queue_length)]
+            queue_length=self.net_param.queue_length) for reader in
+            self.readers]]
 
     def initialise_grid_aggregator(self):
         self.output_decoder = GridSamplesAggregator(
-            image_reader=self.reader,
+            image_reader=self.readers[0],
             output_path=self.action_param.save_seg_dir,
             window_border=self.action_param.border,
             interp_order=self.action_param.output_interp_order)
 
     def initialise_resize_aggregator(self):
         self.output_decoder = ResizeSamplesAggregator(
-            image_reader=self.reader,
+            image_reader=self.readers[0],
             output_path=self.action_param.save_seg_dir,
             window_border=self.action_param.border,
             interp_order=self.action_param.output_interp_order)
@@ -208,7 +237,6 @@
             self.SUPPORTED_SAMPLING[self.net_param.window_sampling][1]()
 
     def initialise_network(self):
-        num_classes = self.segmentation_param.num_classes
         w_regularizer = None
         b_regularizer = None
         reg_type = self.net_param.reg_type.lower()
@@ -223,7 +251,11 @@
             b_regularizer = regularizers.l1_regularizer(decay)
 
         self.net = ApplicationNetFactory.create(self.net_param.name)(
-            num_classes=num_classes,
+            num_classes=self.segmentation_param.num_classes,
+            w_initializer=InitializerFactory.get_initializer(
+                name=self.net_param.weight_initializer),
+            b_initializer=InitializerFactory.get_initializer(
+                name=self.net_param.bias_initializer),
             w_regularizer=w_regularizer,
             b_regularizer=b_regularizer,
             acti_func=self.net_param.activation_function)
@@ -231,11 +263,34 @@
     def connect_data_and_network(self,
                                  outputs_collector=None,
                                  gradients_collector=None):
-        data_dict = self.get_sampler()[0].pop_batch_op()
-        image = tf.cast(data_dict['image'], tf.float32)
-        net_out = self.net(image, self.is_training)
+        #def data_net(for_training):
+        #    with tf.name_scope('train' if for_training else 'validation'):
+        #        sampler = self.get_sampler()[0][0 if for_training else -1]
+        #        data_dict = sampler.pop_batch_op()
+        #        image = tf.cast(data_dict['image'], tf.float32)
+        #        return data_dict, self.net(image, is_training=for_training)
+
+        def switch_sampler(for_training):
+            with tf.name_scope('train' if for_training else 'validation'):
+                sampler = self.get_sampler()[0][0 if for_training else -1]
+                return sampler.pop_batch_op()
 
         if self.is_training:
+            #if self.action_param.validation_every_n > 0:
+            #    data_dict, net_out = tf.cond(tf.logical_not(self.is_validation),
+            #                                 lambda: data_net(True),
+            #                                 lambda: data_net(False))
+            #else:
+            #    data_dict, net_out = data_net(True)
+            if self.action_param.validation_every_n > 0:
+                data_dict = tf.cond(tf.logical_not(self.is_validation),
+                                    lambda: switch_sampler(for_training=True),
+                                    lambda: switch_sampler(for_training=False))
+            else:
+                data_dict = switch_sampler(for_training=True)
+            image = tf.cast(data_dict['image'], tf.float32)
+            net_out = self.net(image, is_training=self.is_training)
+
             with tf.name_scope('Optimiser'):
                 optimiser_class = OptimiserFactory.create(
                     name=self.action_param.optimiser)
@@ -267,9 +322,28 @@
                 var=data_loss, name='dice_loss',
                 average_over_devices=True, summary_type='scalar',
                 collection=TF_SUMMARIES)
+
+            #outputs_collector.add_to_collection(
+            #    var=image*180.0, name='image',
+            #    average_over_devices=False, summary_type='image3_sagittal',
+            #    collection=TF_SUMMARIES)
+
+            #outputs_collector.add_to_collection(
+            #    var=image, name='image',
+            #    average_over_devices=False,
+            #    collection=NETWORK_OUTPUT)
+
+            #outputs_collector.add_to_collection(
+            #    var=tf.reduce_mean(image), name='mean_image',
+            #    average_over_devices=False, summary_type='scalar',
+            #    collection=CONSOLE)
         else:
             # converting logits into final output for
             # classification probabilities or argmax classification labels
+            data_dict = switch_sampler(for_training=False)
+            image = tf.cast(data_dict['image'], tf.float32)
+            net_out = self.net(image, is_training=self.is_training)
+
             output_prob = self.segmentation_param.output_prob
             num_classes = self.segmentation_param.num_classes
             if output_prob and num_classes > 1:
@@ -297,353 +371,4 @@
         if not self.is_training:
             return self.output_decoder.decode_batch(
                 batch_output['window'], batch_output['location'])
-        return True
-=======
-import tensorflow as tf
-
-from niftynet.application.base_application import BaseApplication
-from niftynet.engine.application_factory import \
-    ApplicationNetFactory, InitializerFactory, OptimiserFactory
-from niftynet.engine.application_variables import \
-    CONSOLE, NETWORK_OUTPUT, TF_SUMMARIES
-from niftynet.engine.sampler_grid import GridSampler
-from niftynet.engine.sampler_resize import ResizeSampler
-from niftynet.engine.sampler_uniform import UniformSampler
-from niftynet.engine.sampler_weighted import WeightedSampler
-from niftynet.engine.windows_aggregator_grid import GridSamplesAggregator
-from niftynet.engine.windows_aggregator_resize import ResizeSamplesAggregator
-from niftynet.io.image_reader import ImageReader
-from niftynet.layer.binary_masking import BinaryMaskingLayer
-from niftynet.layer.discrete_label_normalisation import \
-    DiscreteLabelNormalisationLayer
-from niftynet.layer.histogram_normalisation import \
-    HistogramNormalisationLayer
-from niftynet.layer.loss_segmentation import LossFunction
-from niftynet.layer.mean_variance_normalisation import \
-    MeanVarNormalisationLayer
-from niftynet.layer.pad import PadLayer
-from niftynet.layer.post_processing import PostProcessingLayer
-from niftynet.layer.rand_flip import RandomFlipLayer
-from niftynet.layer.rand_rotation import RandomRotationLayer
-from niftynet.layer.rand_spatial_scaling import RandomSpatialScalingLayer
-
-SUPPORTED_INPUT = {'image', 'label', 'weight', 'sampler'}
-
-
-class SegmentationApplication(BaseApplication):
-    REQUIRED_CONFIG_SECTION = "SEGMENTATION"
-
-    def __init__(self, net_param, action_param, is_training):
-        super(SegmentationApplication, self).__init__()
-        tf.logging.info('starting segmentation application')
-        self.is_training = is_training
-
-        self.net_param = net_param
-        self.action_param = action_param
-
-        self.data_param = None
-        self.segmentation_param = None
-        self.SUPPORTED_SAMPLING = {
-            'uniform': (self.initialise_uniform_sampler,
-                        self.initialise_grid_sampler,
-                        self.initialise_grid_aggregator),
-            'weighted': (self.initialise_weighted_sampler,
-                         self.initialise_grid_sampler,
-                         self.initialise_grid_aggregator),
-            'resize': (self.initialise_resize_sampler,
-                       self.initialise_resize_sampler,
-                       self.initialise_resize_aggregator),
-        }
-
-    def initialise_dataset_loader(
-            self, data_param=None, task_param=None, data_partitioner=None):
-
-        self.data_param = data_param
-        self.segmentation_param = task_param
-
-        # read each line of csv files into an instance of Subject
-        if self.is_training:
-            file_lists = []
-            if self.action_param.validation_every_n > 0:
-                file_lists.append(data_partitioner.train_files)
-                file_lists.append(data_partitioner.validation_files)
-            else:
-                file_lists.append(data_partitioner.train_files)
-
-            self.readers = []
-            for file_list in file_lists:
-                reader = ImageReader(SUPPORTED_INPUT)
-                reader.initialise(data_param, task_param, file_list)
-                self.readers.append(reader)
-
-        else:  # in the inference process use image input only
-            inference_reader = ImageReader(['image'])
-            file_list = data_partitioner.inference_files
-            inference_reader.initialise(data_param, task_param, file_list)
-            self.readers = [inference_reader]
-
-        foreground_masking_layer = None
-        if self.net_param.normalise_foreground_only:
-            foreground_masking_layer = BinaryMaskingLayer(
-                type_str=self.net_param.foreground_type,
-                multimod_fusion=self.net_param.multimod_foreground_type,
-                threshold=0.0)
-
-        mean_var_normaliser = MeanVarNormalisationLayer(
-            image_name='image', binary_masking_func=foreground_masking_layer)
-        histogram_normaliser = None
-        if self.net_param.histogram_ref_file:
-            histogram_normaliser = HistogramNormalisationLayer(
-                image_name='image',
-                modalities=vars(task_param).get('image'),
-                model_filename=self.net_param.histogram_ref_file,
-                binary_masking_func=foreground_masking_layer,
-                norm_type=self.net_param.norm_type,
-                cutoff=self.net_param.cutoff,
-                name='hist_norm_layer')
-
-        label_normaliser = None
-        if self.net_param.histogram_ref_file:
-            label_normaliser = DiscreteLabelNormalisationLayer(
-                image_name='label',
-                modalities=vars(task_param).get('label'),
-                model_filename=self.net_param.histogram_ref_file)
-
-        normalisation_layers = []
-        if self.net_param.normalisation:
-            normalisation_layers.append(histogram_normaliser)
-        if self.net_param.whitening:
-            normalisation_layers.append(mean_var_normaliser)
-        if task_param.label_normalisation:
-            normalisation_layers.append(label_normaliser)
-
-        augmentation_layers = []
-        if self.is_training:
-            if self.action_param.random_flipping_axes != -1:
-                augmentation_layers.append(RandomFlipLayer(
-                    flip_axes=self.action_param.random_flipping_axes))
-            if self.action_param.scaling_percentage:
-                augmentation_layers.append(RandomSpatialScalingLayer(
-                    min_percentage=self.action_param.scaling_percentage[0],
-                    max_percentage=self.action_param.scaling_percentage[1]))
-            if self.action_param.rotation_angle or \
-                    self.action_param.rotation_angle_x or \
-                    self.action_param.rotation_angle_y or \
-                    self.action_param.rotation_angle_z:
-                rotation_layer = RandomRotationLayer()
-                if self.action_param.rotation_angle:
-                    rotation_layer.init_uniform_angle(
-                        self.action_param.rotation_angle)
-                else:
-                    rotation_layer.init_non_uniform_angle(
-                        self.action_param.rotation_angle_x,
-                        self.action_param.rotation_angle_y,
-                        self.action_param.rotation_angle_z)
-                augmentation_layers.append(rotation_layer)
-
-        volume_padding_layer = []
-        if self.net_param.volume_padding_size:
-            volume_padding_layer.append(PadLayer(
-                image_name=SUPPORTED_INPUT,
-                border=self.net_param.volume_padding_size))
-
-        for reader in self.readers:
-            reader.add_preprocessing_layers(
-                volume_padding_layer +
-                normalisation_layers +
-                augmentation_layers)
-
-    def initialise_uniform_sampler(self):
-        self.sampler = [[UniformSampler(
-            reader=reader,
-            data_param=self.data_param,
-            batch_size=self.net_param.batch_size,
-            windows_per_image=self.action_param.sample_per_volume,
-            queue_length=self.net_param.queue_length) for reader in
-            self.readers]]
-
-    def initialise_weighted_sampler(self):
-        self.sampler = [[WeightedSampler(
-            reader=reader,
-            data_param=self.data_param,
-            batch_size=self.net_param.batch_size,
-            windows_per_image=self.action_param.sample_per_volume,
-            queue_length=self.net_param.queue_length) for reader in
-            self.readers]]
-
-    def initialise_resize_sampler(self):
-        self.sampler = [[ResizeSampler(
-            reader=reader,
-            data_param=self.data_param,
-            batch_size=self.net_param.batch_size,
-            shuffle_buffer=self.is_training,
-            queue_length=self.net_param.queue_length) for reader in
-            self.readers]]
-
-    def initialise_grid_sampler(self):
-        self.sampler = [[GridSampler(
-            reader=reader,
-            data_param=self.data_param,
-            batch_size=self.net_param.batch_size,
-            spatial_window_size=self.action_param.spatial_window_size,
-            window_border=self.action_param.border,
-            queue_length=self.net_param.queue_length) for reader in
-            self.readers]]
-
-    def initialise_grid_aggregator(self):
-        self.output_decoder = GridSamplesAggregator(
-            image_reader=self.readers[0],
-            output_path=self.action_param.save_seg_dir,
-            window_border=self.action_param.border,
-            interp_order=self.action_param.output_interp_order)
-
-    def initialise_resize_aggregator(self):
-        self.output_decoder = ResizeSamplesAggregator(
-            image_reader=self.readers[0],
-            output_path=self.action_param.save_seg_dir,
-            window_border=self.action_param.border,
-            interp_order=self.action_param.output_interp_order)
-
-    def initialise_sampler(self):
-        if self.is_training:
-            self.SUPPORTED_SAMPLING[self.net_param.window_sampling][0]()
-        else:
-            self.SUPPORTED_SAMPLING[self.net_param.window_sampling][1]()
-
-    def initialise_network(self):
-        w_regularizer = None
-        b_regularizer = None
-        reg_type = self.net_param.reg_type.lower()
-        decay = self.net_param.decay
-        if reg_type == 'l2' and decay > 0:
-            from tensorflow.contrib.layers.python.layers import regularizers
-            w_regularizer = regularizers.l2_regularizer(decay)
-            b_regularizer = regularizers.l2_regularizer(decay)
-        elif reg_type == 'l1' and decay > 0:
-            from tensorflow.contrib.layers.python.layers import regularizers
-            w_regularizer = regularizers.l1_regularizer(decay)
-            b_regularizer = regularizers.l1_regularizer(decay)
-
-        self.net = ApplicationNetFactory.create(self.net_param.name)(
-            num_classes=self.segmentation_param.num_classes,
-            w_initializer=InitializerFactory.get_initializer(
-                name=self.net_param.weight_initializer),
-            b_initializer=InitializerFactory.get_initializer(
-                name=self.net_param.bias_initializer),
-            w_regularizer=w_regularizer,
-            b_regularizer=b_regularizer,
-            acti_func=self.net_param.activation_function)
-
-    def connect_data_and_network(self,
-                                 outputs_collector=None,
-                                 gradients_collector=None):
-        #def data_net(for_training):
-        #    with tf.name_scope('train' if for_training else 'validation'):
-        #        sampler = self.get_sampler()[0][0 if for_training else -1]
-        #        data_dict = sampler.pop_batch_op()
-        #        image = tf.cast(data_dict['image'], tf.float32)
-        #        return data_dict, self.net(image, is_training=for_training)
-
-        def switch_sampler(for_training):
-            with tf.name_scope('train' if for_training else 'validation'):
-                sampler = self.get_sampler()[0][0 if for_training else -1]
-                return sampler.pop_batch_op()
-
-        if self.is_training:
-            #if self.action_param.validation_every_n > 0:
-            #    data_dict, net_out = tf.cond(tf.logical_not(self.is_validation),
-            #                                 lambda: data_net(True),
-            #                                 lambda: data_net(False))
-            #else:
-            #    data_dict, net_out = data_net(True)
-            if self.action_param.validation_every_n > 0:
-                data_dict = tf.cond(tf.logical_not(self.is_validation),
-                                    lambda: switch_sampler(for_training=True),
-                                    lambda: switch_sampler(for_training=False))
-            else:
-                data_dict = switch_sampler(for_training=True)
-            image = tf.cast(data_dict['image'], tf.float32)
-            net_out = self.net(image, is_training=self.is_training)
-
-            with tf.name_scope('Optimiser'):
-                optimiser_class = OptimiserFactory.create(
-                    name=self.action_param.optimiser)
-                self.optimiser = optimiser_class.get_instance(
-                    learning_rate=self.action_param.lr)
-            loss_func = LossFunction(
-                n_class=self.segmentation_param.num_classes,
-                loss_type=self.action_param.loss_type)
-            data_loss = loss_func(
-                prediction=net_out,
-                ground_truth=data_dict.get('label', None),
-                weight_map=data_dict.get('weight', None))
-            reg_losses = tf.get_collection(
-                tf.GraphKeys.REGULARIZATION_LOSSES)
-            if self.net_param.decay > 0.0 and reg_losses:
-                reg_loss = tf.reduce_mean(
-                    [tf.reduce_mean(reg_loss) for reg_loss in reg_losses])
-                loss = data_loss + reg_loss
-            else:
-                loss = data_loss
-            grads = self.optimiser.compute_gradients(loss)
-            # collecting gradients variables
-            gradients_collector.add_to_collection([grads])
-            # collecting output variables
-            outputs_collector.add_to_collection(
-                var=data_loss, name='dice_loss',
-                average_over_devices=False, collection=CONSOLE)
-            outputs_collector.add_to_collection(
-                var=data_loss, name='dice_loss',
-                average_over_devices=True, summary_type='scalar',
-                collection=TF_SUMMARIES)
-
-            #outputs_collector.add_to_collection(
-            #    var=image*180.0, name='image',
-            #    average_over_devices=False, summary_type='image3_sagittal',
-            #    collection=TF_SUMMARIES)
-
-            #outputs_collector.add_to_collection(
-            #    var=image, name='image',
-            #    average_over_devices=False,
-            #    collection=NETWORK_OUTPUT)
-
-            #outputs_collector.add_to_collection(
-            #    var=tf.reduce_mean(image), name='mean_image',
-            #    average_over_devices=False, summary_type='scalar',
-            #    collection=CONSOLE)
-        else:
-            # converting logits into final output for
-            # classification probabilities or argmax classification labels
-            data_dict = switch_sampler(for_training=False)
-            image = tf.cast(data_dict['image'], tf.float32)
-            net_out = self.net(image, is_training=self.is_training)
-
-            output_prob = self.segmentation_param.output_prob
-            num_classes = self.segmentation_param.num_classes
-            if output_prob and num_classes > 1:
-                post_process_layer = PostProcessingLayer(
-                    'SOFTMAX', num_classes=num_classes)
-            elif not output_prob and num_classes > 1:
-                post_process_layer = PostProcessingLayer(
-                    'ARGMAX', num_classes=num_classes)
-            else:
-                post_process_layer = PostProcessingLayer(
-                    'IDENTITY', num_classes=num_classes)
-            net_out = post_process_layer(net_out)
-
-            outputs_collector.add_to_collection(
-                var=net_out, name='window',
-                average_over_devices=False, collection=NETWORK_OUTPUT)
-            outputs_collector.add_to_collection(
-                var=data_dict['image_location'], name='location',
-                average_over_devices=False, collection=NETWORK_OUTPUT)
-            init_aggregator = \
-                self.SUPPORTED_SAMPLING[self.net_param.window_sampling][2]
-            init_aggregator()
-
-    def interpret_output(self, batch_output):
-        if not self.is_training:
-            return self.output_decoder.decode_batch(
-                batch_output['window'], batch_output['location'])
-        return True
->>>>>>> c0f6b336
+        return True