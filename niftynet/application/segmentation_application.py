# -*- coding: utf-8 -*-
import tensorflow as tf

from niftynet.application.base_application import BaseApplication
from niftynet.engine.application_factory import \
    ApplicationNetFactory, InitializerFactory, OptimiserFactory
from niftynet.engine.application_variables import \
    CONSOLE, NETWORK_OUTPUT, TF_SUMMARIES
from niftynet.engine.sampler_grid import GridSampler
from niftynet.engine.sampler_resize import ResizeSampler
from niftynet.engine.sampler_uniform import UniformSampler
from niftynet.engine.sampler_weighted import WeightedSampler
from niftynet.engine.sampler_balanced import BalancedSampler
from niftynet.engine.windows_aggregator_grid import GridSamplesAggregator
from niftynet.engine.windows_aggregator_resize import ResizeSamplesAggregator
from niftynet.io.image_reader import ImageReader
from niftynet.layer.binary_masking import BinaryMaskingLayer
from niftynet.layer.discrete_label_normalisation import \
    DiscreteLabelNormalisationLayer
from niftynet.layer.histogram_normalisation import \
    HistogramNormalisationLayer
from niftynet.layer.loss_segmentation import LossFunction
from niftynet.layer.mean_variance_normalisation import \
    MeanVarNormalisationLayer
from niftynet.layer.pad import PadLayer
from niftynet.layer.post_processing import PostProcessingLayer
from niftynet.layer.rand_flip import RandomFlipLayer
from niftynet.layer.rand_rotation import RandomRotationLayer
from niftynet.layer.rand_spatial_scaling import RandomSpatialScalingLayer
from niftynet.evaluation.segmentation_evaluator import SegmentationEvaluator
from niftynet.layer.rand_elastic_deform import RandomElasticDeformationLayer

SUPPORTED_INPUT = set(['image', 'label', 'weight', 'sampler', 'inferred'])


class SegmentationApplication(BaseApplication):
    REQUIRED_CONFIG_SECTION = "SEGMENTATION"

    def __init__(self, net_param, action_param, action):
        super(SegmentationApplication, self).__init__()
        tf.logging.info('starting segmentation application')
        self.action = action

        self.net_param = net_param
        self.action_param = action_param

        self.data_param = None
        self.segmentation_param = None
        self.SUPPORTED_SAMPLING = {
            'uniform': (self.initialise_uniform_sampler,
                        self.initialise_grid_sampler,
                        self.initialise_grid_aggregator),
            'weighted': (self.initialise_weighted_sampler,
                         self.initialise_grid_sampler,
                         self.initialise_grid_aggregator),
            'resize': (self.initialise_resize_sampler,
                       self.initialise_resize_sampler,
                       self.initialise_resize_aggregator),
            'balanced': (self.initialise_balanced_sampler,
                         self.initialise_grid_sampler,
                         self.initialise_grid_aggregator),
        }

    def initialise_dataset_loader(
            self, data_param=None, task_param=None, data_partitioner=None):

        self.data_param = data_param
        self.segmentation_param = task_param

        # initialise input image readers
        if self.is_training:
            reader_names = ('image', 'label', 'weight', 'sampler')
        elif self.is_inference:
            # in the inference process use `image` input only
            reader_names = ('image',)
        elif self.is_evaluation:
            reader_names = ('image', 'label', 'inferred')
        else:
            tf.logging.fatal(
                'Action `%s` not supported. Expected one of %s',
                self.action, self.SUPPORTED_PHASES)
            raise ValueError
        try:
            reader_phase = self.action_param.dataset_to_infer
        except AttributeError:
            reader_phase = None
        file_lists = data_partitioner.get_file_lists_by(
            phase=reader_phase, action=self.action)
        self.readers = [
            ImageReader(reader_names).initialise(
                data_param, task_param, file_list) for file_list in file_lists]

        # initialise input preprocessing layers
        foreground_masking_layer = BinaryMaskingLayer(
            type_str=self.net_param.foreground_type,
            multimod_fusion=self.net_param.multimod_foreground_type,
            threshold=0.0) \
            if self.net_param.normalise_foreground_only else None
        mean_var_normaliser = MeanVarNormalisationLayer(
            image_name='image', binary_masking_func=foreground_masking_layer) \
            if self.net_param.whitening else None
        histogram_normaliser = HistogramNormalisationLayer(
            image_name='image',
            modalities=vars(task_param).get('image'),
            model_filename=self.net_param.histogram_ref_file,
            binary_masking_func=foreground_masking_layer,
            norm_type=self.net_param.norm_type,
            cutoff=self.net_param.cutoff,
            name='hist_norm_layer') \
            if (self.net_param.histogram_ref_file and
                self.net_param.normalisation) else None
        label_normalisers = None
        if self.net_param.histogram_ref_file and \
                task_param.label_normalisation:
            label_normalisers = [DiscreteLabelNormalisationLayer(
                image_name='label',
                modalities=vars(task_param).get('label'),
                model_filename=self.net_param.histogram_ref_file)]
            if self.is_evaluation:
                label_normalisers.append(
                    DiscreteLabelNormalisationLayer(
                        image_name='inferred',
                        modalities=vars(task_param).get('inferred'),
                        model_filename=self.net_param.histogram_ref_file))
                label_normalisers[-1].key = label_normalisers[0].key

        normalisation_layers = []
        if histogram_normaliser is not None:
            normalisation_layers.append(histogram_normaliser)
        if mean_var_normaliser is not None:
            normalisation_layers.append(mean_var_normaliser)
        if task_param.label_normalisation and \
                (self.is_training or not task_param.output_prob):
            normalisation_layers.extend(label_normalisers)

        volume_padding_layer = []
        if self.net_param.volume_padding_size:
            volume_padding_layer.append(PadLayer(
                image_name=SUPPORTED_INPUT,
                border=self.net_param.volume_padding_size))

        # initialise training data augmentation layers
        augmentation_layers = []
        if self.is_training:
            train_param = self.action_param
            if train_param.random_flipping_axes != -1:
                augmentation_layers.append(RandomFlipLayer(
                    flip_axes=train_param.random_flipping_axes))
            if train_param.scaling_percentage:
                augmentation_layers.append(RandomSpatialScalingLayer(
                    min_percentage=train_param.scaling_percentage[0],
                    max_percentage=train_param.scaling_percentage[1]))
            if train_param.rotation_angle or \
                    train_param.rotation_angle_x or \
                    train_param.rotation_angle_y or \
                    train_param.rotation_angle_z:
                rotation_layer = RandomRotationLayer()
                if train_param.rotation_angle:
                    rotation_layer.init_uniform_angle(
                        train_param.rotation_angle)
                else:
                    rotation_layer.init_non_uniform_angle(
                        train_param.rotation_angle_x,
                        train_param.rotation_angle_y,
                        train_param.rotation_angle_z)
                augmentation_layers.append(rotation_layer)
            if train_param.do_elastic_deformation:
                spatial_rank = list(self.readers[0].spatial_ranks.values())[0]
                augmentation_layers.append(RandomElasticDeformationLayer(
                    spatial_rank=spatial_rank,
<<<<<<< HEAD
                    num_controlpoints=train_param.num_ctrl_points,
                    std_deformation_sigma=train_param.deformation_sigma,
                    proportion_to_augment=train_param.proportion_to_deform))
=======
                    num_controlpoints=self.action_param.num_ctrl_points,
                    std_deformation_sigma=self.action_param.deformation_sigma,
                    proportion_to_augment=self.action_param.proportion_to_deform))

        volume_padding_layer = []
        if self.net_param.volume_padding_size:
            volume_padding_layer.append(PadLayer(
                image_name=SUPPORTED_INPUT,
                border=self.net_param.volume_padding_size,
                mode=self.net_param.volume_padding_mode
                ))
>>>>>>> bbc3c0fb

        # only add augmentation to first reader (not validation reader)
        self.readers[0].add_preprocessing_layers(
            volume_padding_layer + normalisation_layers + augmentation_layers)

        for reader in self.readers[1:]:
            reader.add_preprocessing_layers(
                volume_padding_layer + normalisation_layers)

    def initialise_uniform_sampler(self):
        self.sampler = [[UniformSampler(
            reader=reader,
            data_param=self.data_param,
            batch_size=self.net_param.batch_size,
            windows_per_image=self.action_param.sample_per_volume,
            queue_length=self.net_param.queue_length) for reader in
            self.readers]]

    def initialise_weighted_sampler(self):
        self.sampler = [[WeightedSampler(
            reader=reader,
            data_param=self.data_param,
            batch_size=self.net_param.batch_size,
            windows_per_image=self.action_param.sample_per_volume,
            queue_length=self.net_param.queue_length) for reader in
            self.readers]]

    def initialise_resize_sampler(self):
        self.sampler = [[ResizeSampler(
            reader=reader,
            data_param=self.data_param,
            batch_size=self.net_param.batch_size,
            shuffle_buffer=self.is_training,
            queue_length=self.net_param.queue_length) for reader in
            self.readers]]

    def initialise_grid_sampler(self):
        self.sampler = [[GridSampler(
            reader=reader,
            data_param=self.data_param,
            batch_size=self.net_param.batch_size,
            spatial_window_size=self.action_param.spatial_window_size,
            window_border=self.action_param.border,
            queue_length=self.net_param.queue_length) for reader in
            self.readers]]

    def initialise_balanced_sampler(self):
        self.sampler = [[BalancedSampler(
            reader=reader,
            data_param=self.data_param,
            batch_size=self.net_param.batch_size,
            windows_per_image=self.action_param.sample_per_volume,
            queue_length=self.net_param.queue_length) for reader in
            self.readers]]

    def initialise_grid_aggregator(self):
        self.output_decoder = GridSamplesAggregator(
            image_reader=self.readers[0],
            output_path=self.action_param.save_seg_dir,
            window_border=self.action_param.border,
            interp_order=self.action_param.output_interp_order,
            postfix=self.action_param.output_postfix)

    def initialise_resize_aggregator(self):
        self.output_decoder = ResizeSamplesAggregator(
            image_reader=self.readers[0],
            output_path=self.action_param.save_seg_dir,
            window_border=self.action_param.border,
            interp_order=self.action_param.output_interp_order,
            postfix=self.action_param.output_postfix)

    def initialise_sampler(self):
        if self.is_training:
            self.SUPPORTED_SAMPLING[self.net_param.window_sampling][0]()
        elif self.is_inference:
            self.SUPPORTED_SAMPLING[self.net_param.window_sampling][1]()

    def initialise_aggregator(self):
        self.SUPPORTED_SAMPLING[self.net_param.window_sampling][2]()

    def initialise_network(self):
        w_regularizer = None
        b_regularizer = None
        reg_type = self.net_param.reg_type.lower()
        decay = self.net_param.decay
        if reg_type == 'l2' and decay > 0:
            from tensorflow.contrib.layers.python.layers import regularizers
            w_regularizer = regularizers.l2_regularizer(decay)
            b_regularizer = regularizers.l2_regularizer(decay)
        elif reg_type == 'l1' and decay > 0:
            from tensorflow.contrib.layers.python.layers import regularizers
            w_regularizer = regularizers.l1_regularizer(decay)
            b_regularizer = regularizers.l1_regularizer(decay)

        self.net = ApplicationNetFactory.create(self.net_param.name)(
            num_classes=self.segmentation_param.num_classes,
            w_initializer=InitializerFactory.get_initializer(
                name=self.net_param.weight_initializer),
            b_initializer=InitializerFactory.get_initializer(
                name=self.net_param.bias_initializer),
            w_regularizer=w_regularizer,
            b_regularizer=b_regularizer,
            acti_func=self.net_param.activation_function)

    def connect_data_and_network(self,
                                 outputs_collector=None,
                                 gradients_collector=None):

        def switch_sampler(for_training):
            with tf.name_scope('train' if for_training else 'validation'):
                sampler = self.get_sampler()[0][0 if for_training else -1]
                return sampler.pop_batch_op()

        if self.is_training:
            if self.action_param.validation_every_n > 0:
                data_dict = tf.cond(tf.logical_not(self.is_validation),
                                    lambda: switch_sampler(for_training=True),
                                    lambda: switch_sampler(for_training=False))
            else:
                data_dict = switch_sampler(for_training=True)

            image = tf.cast(data_dict['image'], tf.float32)
            net_args = {'is_training': self.is_training,
                        'keep_prob': self.net_param.keep_prob}
            net_out = self.net(image, **net_args)

            with tf.name_scope('Optimiser'):
                optimiser_class = OptimiserFactory.create(
                    name=self.action_param.optimiser)
                self.optimiser = optimiser_class.get_instance(
                    learning_rate=self.action_param.lr)
            loss_func = LossFunction(
                n_class=self.segmentation_param.num_classes,
                loss_type=self.action_param.loss_type,
                softmax=self.segmentation_param.softmax)
            data_loss = loss_func(
                prediction=net_out,
                ground_truth=data_dict.get('label', None),
                weight_map=data_dict.get('weight', None))
            reg_losses = tf.get_collection(tf.GraphKeys.REGULARIZATION_LOSSES)
            if self.net_param.decay > 0.0 and reg_losses:
                reg_loss = tf.reduce_mean(
                    [tf.reduce_mean(reg_loss) for reg_loss in reg_losses])
                loss = data_loss + reg_loss
            else:
                loss = data_loss
            grads = self.optimiser.compute_gradients(loss)
            # collecting gradients variables
            gradients_collector.add_to_collection([grads])
            # collecting output variables
            outputs_collector.add_to_collection(
                var=data_loss, name='loss',
                average_over_devices=False, collection=CONSOLE)
            outputs_collector.add_to_collection(
                var=data_loss, name='loss',
                average_over_devices=True, summary_type='scalar',
                collection=TF_SUMMARIES)

            # outputs_collector.add_to_collection(
            #    var=image*180.0, name='image',
            #    average_over_devices=False, summary_type='image3_sagittal',
            #    collection=TF_SUMMARIES)

            # outputs_collector.add_to_collection(
            #    var=image, name='image',
            #    average_over_devices=False,
            #    collection=NETWORK_OUTPUT)

            # outputs_collector.add_to_collection(
            #    var=tf.reduce_mean(image), name='mean_image',
            #    average_over_devices=False, summary_type='scalar',
            #    collection=CONSOLE)
        elif self.is_inference:
            # converting logits into final output for
            # classification probabilities or argmax classification labels
            data_dict = switch_sampler(for_training=False)
            image = tf.cast(data_dict['image'], tf.float32)
            net_args = {'is_training': self.is_training,
                        'keep_prob': self.net_param.keep_prob}
            net_out = self.net(image, **net_args)

            output_prob = self.segmentation_param.output_prob
            num_classes = self.segmentation_param.num_classes
            if output_prob and num_classes > 1:
                post_process_layer = PostProcessingLayer(
                    'SOFTMAX', num_classes=num_classes)
            elif not output_prob and num_classes > 1:
                post_process_layer = PostProcessingLayer(
                    'ARGMAX', num_classes=num_classes)
            else:
                post_process_layer = PostProcessingLayer(
                    'IDENTITY', num_classes=num_classes)
            net_out = post_process_layer(net_out)

            outputs_collector.add_to_collection(
                var=net_out, name='window',
                average_over_devices=False, collection=NETWORK_OUTPUT)
            outputs_collector.add_to_collection(
                var=data_dict['image_location'], name='location',
                average_over_devices=False, collection=NETWORK_OUTPUT)
            self.initialise_aggregator()

    def interpret_output(self, batch_output):
        if self.is_inference:
            return self.output_decoder.decode_batch(
                batch_output['window'], batch_output['location'])
        return True

    def initialise_evaluator(self, eval_param):
        self.eval_param = eval_param
        self.evaluator = SegmentationEvaluator(self.readers[0],
                                               self.segmentation_param,
                                               eval_param)

    def add_inferred_output(self, data_param, task_param):
        return self.add_inferred_output_like(data_param, task_param, 'label')<|MERGE_RESOLUTION|>--- conflicted
+++ resolved
@@ -137,7 +137,8 @@
         if self.net_param.volume_padding_size:
             volume_padding_layer.append(PadLayer(
                 image_name=SUPPORTED_INPUT,
-                border=self.net_param.volume_padding_size))
+                border=self.net_param.volume_padding_size,
+                mode=self.net_param.volume_padding_mode))
 
         # initialise training data augmentation layers
         augmentation_layers = []
@@ -168,23 +169,9 @@
                 spatial_rank = list(self.readers[0].spatial_ranks.values())[0]
                 augmentation_layers.append(RandomElasticDeformationLayer(
                     spatial_rank=spatial_rank,
-<<<<<<< HEAD
                     num_controlpoints=train_param.num_ctrl_points,
                     std_deformation_sigma=train_param.deformation_sigma,
                     proportion_to_augment=train_param.proportion_to_deform))
-=======
-                    num_controlpoints=self.action_param.num_ctrl_points,
-                    std_deformation_sigma=self.action_param.deformation_sigma,
-                    proportion_to_augment=self.action_param.proportion_to_deform))
-
-        volume_padding_layer = []
-        if self.net_param.volume_padding_size:
-            volume_padding_layer.append(PadLayer(
-                image_name=SUPPORTED_INPUT,
-                border=self.net_param.volume_padding_size,
-                mode=self.net_param.volume_padding_mode
-                ))
->>>>>>> bbc3c0fb
 
         # only add augmentation to first reader (not validation reader)
         self.readers[0].add_preprocessing_layers(
