# -*- coding: utf-8 -*-
from __future__ import absolute_import, print_function

import os
import os.path
import time

import numpy as np
import tensorflow as tf
from six.moves import range

from niftynet.engine.input_buffer import DeployInputBuffer
from niftynet.utilities.input_placeholders import ImagePatch
from niftynet.application.common import ApplicationFactory

# run on single GPU with single thread
def run(net_class, param, volume_loader, device_str):
    application=ApplicationFactory(param)(net_class, param, volume_loader)
    # construct graph
    graph = tf.Graph()
    with graph.as_default(), tf.device("/{}:0".format(device_str)):
        # construct inference queue and graph
        # TODO change batch size param - batch size could be larger in test case
        sampler = application.inference_sampler()
        
        # construct train queue
        seg_batch_runner = DeployInputBuffer(
            batch_size=param.batch_size,
            capacity=max(param.queue_length, param.batch_size),
            sampler=sampler)
<<<<<<< HEAD
        test_pairs = seg_batch_runner.pop_batch_op()
        info = test_pairs['info']
        logits = net(test_pairs['images'], is_training=False)

        # converting logits into final output for
        # classification probabilities or argmax classification labels
        if param.output_prob and param.num_classes > 1:
            post_process_layer = PostProcessingLayer(
                'SOFTMAX', num_classes=param.num_classes)
        elif not param.output_prob and param.num_classes > 1:
            post_process_layer = PostProcessingLayer(
                'ARGMAX', num_classes=param.num_classes)
        else:
            post_process_layer = PostProcessingLayer(
                'IDENTITY', num_classes=param.num_classes)
        net_out = post_process_layer(logits)
=======
        train_dict = seg_batch_runner.pop_batch_op
        net_out = application.net_inference(train_dict, is_training=False)
>>>>>>> f9f1242e
        variable_averages = tf.train.ExponentialMovingAverage(0.9)
        saver = tf.train.Saver()
        variables_to_restore = variable_averages.variables_to_restore()
        saver = tf.train.Saver(var_list=variables_to_restore)
        tf.Graph.finalize(graph)  # no more graph nodes after this line

    # run session
    config = tf.ConfigProto()
    config.log_device_placement = False
    config.allow_soft_placement = True
    # config.gpu_options.allow_growth = True

    start_time = time.time()
    with tf.Session(config=config, graph=graph) as sess:
        root_dir = os.path.abspath(param.model_dir)
        print('Model folder {}'.format(root_dir))
        if not os.path.exists(root_dir):
            raise ValueError('Model folder not found {}'.format(root_dir))
        ckpt = tf.train.get_checkpoint_state(os.path.join(root_dir, 'models'))
        if ckpt and ckpt.model_checkpoint_path:
            print('Evaluation from checkpoints')
        model_str = os.path.join(root_dir,
                                 'models',
                                 'model.ckpt-{}'.format(param.inference_iter))
        print('Using model {}'.format(model_str))
        saver.restore(sess, model_str)

        coord = tf.train.Coordinator()
        all_saved_flag = False
        try:
            seg_batch_runner.run_threads(sess, coord, num_threads=1)
<<<<<<< HEAD
            img_id, pred_img, subject_i = None, None, None
            if param.window_sampling in ['uniform','selective']:
                while True:
                    local_time = time.time()
                    if coord.should_stop():
                        break
                    seg_maps, spatial_info = sess.run([net_out, info])
                    # go through each one in a batch
                    for batch_id in range(seg_maps.shape[0]):
                        if spatial_info[batch_id, 0] != img_id:
                            # when subject_id changed
                            # save current map and reset cumulative map variable
                            if subject_i is not None:
                                subject_i.save_network_output(
                                    pred_img,
                                    param.save_seg_dir,
                                    param.output_interp_order)

                            if patch_holder.is_stopping_signal(
                                    spatial_info[batch_id]):
                                print('received finishing batch')
                                all_saved_flag = True
                                seg_batch_runner.close_all()
                                break

                            img_id = spatial_info[batch_id, 0]
                            subject_i = volume_loader.get_subject(img_id)
                            pred_img = subject_i.matrix_like_input_data_5d(
                                spatial_rank=spatial_rank,
                                n_channels=post_process_layer.num_output_channels(),
                                interp_order=param.output_interp_order)

                        # try to expand prediction dims to match the output volume
                        predictions = seg_maps[batch_id]
                        while predictions.ndim < pred_img.ndim:
                            predictions = np.expand_dims(predictions, axis=-1)

                        # assign predicted patch to the allocated output volume
                        origin = spatial_info[
                                 batch_id, 1:(1 + int(np.floor(spatial_rank)))]

                        # indexing within the patch
                        assert param.label_size >= param.border * 2
                        p_ = param.border
                        _p = param.label_size - param.border

                        # indexing relative to the sampled volume
                        assert param.image_size >= param.label_size
                        image_label_size_diff = param.image_size - param.label_size
                        s_ = param.border + int(image_label_size_diff / 2)
                        _s = s_ + param.label_size - 2 * param.border
                        # absolute indexing in the prediction volume
                        dest_start, dest_end = (origin + s_), (origin + _s)

                        assert np.all(dest_start >= 0)
                        img_dims = pred_img.shape[0:int(np.floor(spatial_rank))]
                        assert np.all(dest_end <= img_dims)
                        if spatial_rank == 3:
                            x_, y_, z_ = dest_start
                            _x, _y, _z = dest_end
                            pred_img[x_:_x, y_:_y, z_:_z, ...] = \
                                predictions[p_:_p, p_:_p, p_:_p, ...]
                        elif spatial_rank == 2:
                            x_, y_ = dest_start
                            _x, _y = dest_end
                            pred_img[x_:_x, y_:_y, ...] = \
                                predictions[p_:_p, p_:_p, ...]
                        elif spatial_rank == 2.5:
                            x_, y_ = dest_start
                            _x, _y = dest_end
                            z_ = spatial_info[batch_id, 3]
                            pred_img[x_:_x, y_:_y, z_:(z_ + 1), ...] = \
                                predictions[p_:_p, p_:_p, ...]
                        else:
                            raise ValueError("unsupported spatial rank")
                    print('processed {} image patches ({:.3f}s)'.format(
                        len(spatial_info), time.time() - local_time))
            elif param.window_sampling in ['resize']:
                while True:
                    local_time = time.time()
                    if coord.should_stop():
                        break
                    seg_maps, spatial_info = sess.run([net_out, info])
                    # go through each one in a batch
                    for batch_id in range(seg_maps.shape[0]):
                        img_id = spatial_info[batch_id, 0]
                        subject_i = volume_loader.get_subject(img_id)
                        pred_img = subject_i.matrix_like_input_data_5d(
                                spatial_rank=spatial_rank,
                                n_channels=post_process_layer.num_output_channels(),
                                interp_order=param.output_interp_order)
                        predictions = seg_maps[batch_id]
                        while predictions.ndim < pred_img.ndim:
                            predictions = np.expand_dims(predictions, axis=-1)

                        # assign predicted patch to the allocated output volume
                        origin = spatial_info[
                                 batch_id, 1:(1 + int(np.floor(spatial_rank)))]

                        i_spatial_rank=int(np.ceil(spatial_rank))
                        zoom=[d/p for p,d in zip([param.label_size]*i_spatial_rank,pred_img.shape[0:i_spatial_rank])]+[1,1]
                        print(predictions.shape)
                        pred_img[...] = scipy.ndimage.interpolation.zoom(predictions, zoom)
                        print(pred_img.shape)
                        subject_i.save_network_output(
                                    pred_img,
                                    param.save_seg_dir,
                                    param.output_interp_order)

                        if patch_holder.is_stopping_signal(
                                    spatial_info[batch_id]):
                                print('received finishing batch')
                                all_saved_flag = True
                                break

            # try to expand prediction dims to match the output volume
                print('processed {} image patches ({:.3f}s)'.format(
                    len(spatial_info), time.time() - local_time))

=======
            all_saved_flag=application.inference_loop(sess, coord, net_out)

>>>>>>> f9f1242e
        except KeyboardInterrupt:
            print('User cancelled training')
        except tf.errors.OutOfRangeError as e:
            pass
        except Exception:
            import sys
            import traceback
            exc_type, exc_value, exc_traceback = sys.exc_info()
            traceback.print_exception(
                exc_type, exc_value, exc_traceback, file=sys.stdout)
        finally:
            if not all_saved_flag:
                print('stopped early, incomplete predictions')
            print('inference.py time: {:.3f} seconds'.format(
                time.time() - start_time))
            seg_batch_runner.close_all()<|MERGE_RESOLUTION|>--- conflicted
+++ resolved
@@ -28,27 +28,8 @@
             batch_size=param.batch_size,
             capacity=max(param.queue_length, param.batch_size),
             sampler=sampler)
-<<<<<<< HEAD
-        test_pairs = seg_batch_runner.pop_batch_op()
-        info = test_pairs['info']
-        logits = net(test_pairs['images'], is_training=False)
-
-        # converting logits into final output for
-        # classification probabilities or argmax classification labels
-        if param.output_prob and param.num_classes > 1:
-            post_process_layer = PostProcessingLayer(
-                'SOFTMAX', num_classes=param.num_classes)
-        elif not param.output_prob and param.num_classes > 1:
-            post_process_layer = PostProcessingLayer(
-                'ARGMAX', num_classes=param.num_classes)
-        else:
-            post_process_layer = PostProcessingLayer(
-                'IDENTITY', num_classes=param.num_classes)
-        net_out = post_process_layer(logits)
-=======
-        train_dict = seg_batch_runner.pop_batch_op
-        net_out = application.net_inference(train_dict, is_training=False)
->>>>>>> f9f1242e
+        inference_dict = seg_batch_runner.pop_batch_op()
+        net_out = application.net_inference(inference_dict, is_training=False)
         variable_averages = tf.train.ExponentialMovingAverage(0.9)
         saver = tf.train.Saver()
         variables_to_restore = variable_averages.variables_to_restore()
@@ -80,130 +61,8 @@
         all_saved_flag = False
         try:
             seg_batch_runner.run_threads(sess, coord, num_threads=1)
-<<<<<<< HEAD
-            img_id, pred_img, subject_i = None, None, None
-            if param.window_sampling in ['uniform','selective']:
-                while True:
-                    local_time = time.time()
-                    if coord.should_stop():
-                        break
-                    seg_maps, spatial_info = sess.run([net_out, info])
-                    # go through each one in a batch
-                    for batch_id in range(seg_maps.shape[0]):
-                        if spatial_info[batch_id, 0] != img_id:
-                            # when subject_id changed
-                            # save current map and reset cumulative map variable
-                            if subject_i is not None:
-                                subject_i.save_network_output(
-                                    pred_img,
-                                    param.save_seg_dir,
-                                    param.output_interp_order)
-
-                            if patch_holder.is_stopping_signal(
-                                    spatial_info[batch_id]):
-                                print('received finishing batch')
-                                all_saved_flag = True
-                                seg_batch_runner.close_all()
-                                break
-
-                            img_id = spatial_info[batch_id, 0]
-                            subject_i = volume_loader.get_subject(img_id)
-                            pred_img = subject_i.matrix_like_input_data_5d(
-                                spatial_rank=spatial_rank,
-                                n_channels=post_process_layer.num_output_channels(),
-                                interp_order=param.output_interp_order)
-
-                        # try to expand prediction dims to match the output volume
-                        predictions = seg_maps[batch_id]
-                        while predictions.ndim < pred_img.ndim:
-                            predictions = np.expand_dims(predictions, axis=-1)
-
-                        # assign predicted patch to the allocated output volume
-                        origin = spatial_info[
-                                 batch_id, 1:(1 + int(np.floor(spatial_rank)))]
-
-                        # indexing within the patch
-                        assert param.label_size >= param.border * 2
-                        p_ = param.border
-                        _p = param.label_size - param.border
-
-                        # indexing relative to the sampled volume
-                        assert param.image_size >= param.label_size
-                        image_label_size_diff = param.image_size - param.label_size
-                        s_ = param.border + int(image_label_size_diff / 2)
-                        _s = s_ + param.label_size - 2 * param.border
-                        # absolute indexing in the prediction volume
-                        dest_start, dest_end = (origin + s_), (origin + _s)
-
-                        assert np.all(dest_start >= 0)
-                        img_dims = pred_img.shape[0:int(np.floor(spatial_rank))]
-                        assert np.all(dest_end <= img_dims)
-                        if spatial_rank == 3:
-                            x_, y_, z_ = dest_start
-                            _x, _y, _z = dest_end
-                            pred_img[x_:_x, y_:_y, z_:_z, ...] = \
-                                predictions[p_:_p, p_:_p, p_:_p, ...]
-                        elif spatial_rank == 2:
-                            x_, y_ = dest_start
-                            _x, _y = dest_end
-                            pred_img[x_:_x, y_:_y, ...] = \
-                                predictions[p_:_p, p_:_p, ...]
-                        elif spatial_rank == 2.5:
-                            x_, y_ = dest_start
-                            _x, _y = dest_end
-                            z_ = spatial_info[batch_id, 3]
-                            pred_img[x_:_x, y_:_y, z_:(z_ + 1), ...] = \
-                                predictions[p_:_p, p_:_p, ...]
-                        else:
-                            raise ValueError("unsupported spatial rank")
-                    print('processed {} image patches ({:.3f}s)'.format(
-                        len(spatial_info), time.time() - local_time))
-            elif param.window_sampling in ['resize']:
-                while True:
-                    local_time = time.time()
-                    if coord.should_stop():
-                        break
-                    seg_maps, spatial_info = sess.run([net_out, info])
-                    # go through each one in a batch
-                    for batch_id in range(seg_maps.shape[0]):
-                        img_id = spatial_info[batch_id, 0]
-                        subject_i = volume_loader.get_subject(img_id)
-                        pred_img = subject_i.matrix_like_input_data_5d(
-                                spatial_rank=spatial_rank,
-                                n_channels=post_process_layer.num_output_channels(),
-                                interp_order=param.output_interp_order)
-                        predictions = seg_maps[batch_id]
-                        while predictions.ndim < pred_img.ndim:
-                            predictions = np.expand_dims(predictions, axis=-1)
-
-                        # assign predicted patch to the allocated output volume
-                        origin = spatial_info[
-                                 batch_id, 1:(1 + int(np.floor(spatial_rank)))]
-
-                        i_spatial_rank=int(np.ceil(spatial_rank))
-                        zoom=[d/p for p,d in zip([param.label_size]*i_spatial_rank,pred_img.shape[0:i_spatial_rank])]+[1,1]
-                        print(predictions.shape)
-                        pred_img[...] = scipy.ndimage.interpolation.zoom(predictions, zoom)
-                        print(pred_img.shape)
-                        subject_i.save_network_output(
-                                    pred_img,
-                                    param.save_seg_dir,
-                                    param.output_interp_order)
-
-                        if patch_holder.is_stopping_signal(
-                                    spatial_info[batch_id]):
-                                print('received finishing batch')
-                                all_saved_flag = True
-                                break
-
-            # try to expand prediction dims to match the output volume
-                print('processed {} image patches ({:.3f}s)'.format(
-                    len(spatial_info), time.time() - local_time))
-
-=======
             all_saved_flag=application.inference_loop(sess, coord, net_out)
 
->>>>>>> f9f1242e
         except KeyboardInterrupt:
             print('User cancelled training')
         except tf.errors.OutOfRangeError as e:
