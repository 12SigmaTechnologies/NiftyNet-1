--- conflicted
+++ resolved
@@ -70,17 +70,11 @@
             # resize image to patch size
             noise = np.random.randn(patch.noise_size)
             if spatial_rank==3:
-                spatial_rank = 3
                 loc=[0]*spatial_rank+[patch.image_size]*spatial_rank
-<<<<<<< HEAD
-                test_img = scipy.ndimage.interpolation.zoom(img.data, zoom)
-                patch.set_data(idx, loc, test_img, cond, noise)
-=======
                 img = scipy.ndimage.interpolation.zoom(img.data, zoom)
                 if cond is not None:
                     cond = scipy.ndimage.interpolation.zoom(cond.data, zoom)
                 patch.set_data(idx, loc, img, cond, noise)
->>>>>>> f3f323b0
                 yield patch
             elif spatial_rank==2.5:
                 loc=[0,0,0]+[patch.image_size]*2
