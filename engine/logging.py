# -*- coding: utf-8 -*-
from __future__ import absolute_import, print_function

import tensorflow as tf
import warnings
from tensorflow.core.framework import summary_pb2

CONSOLE='NiftyNetCollectionConsole'
LOG=tf.GraphKeys.SUMMARIES



def add_to_collections(keys,value):
  for k in keys:
    tf.add_to_collection(k,value)

def console_summary_string(byte_string):
  try:
    e=summary_pb2.Summary()
    e.ParseFromString(byte_string)
    return ', {}={:.8f}'.format(e.value[0].tag,e.value[0].simple_value)
  except:
    warnings.warn('Summary could not be converted to string so it will not print on the command line')
    return ''

import numpy as np
import PIL
from PIL.GifImagePlugin import Image as GIF

<<<<<<< HEAD
def image3_animatedGIF(tag,x):
  #x=numpy.random.randint(0,256,[10,10,10],numpy.uint8)
  ims=[GIF.fromarray(np.asarray((x[0,i,:,:,0]).astype(np.uint8))) for i in range(x.shape[3])]
=======
def image3_animatedGIF(tag,ims):
  #x=numpy.random.randint(0,256,[10,10,10],numpy.uint8)
  ims = [np.asarray((ims[i,:,:]).astype(np.uint8)) for i in range(ims.shape[0])]
  ims=[GIF.fromarray(im) for im in ims]
>>>>>>> 59fa69a8
  s=b''
  for b in PIL.GifImagePlugin.getheader(ims[0])[0]:
    s+=b
  s+=b'\x21\xFF\x0B\x4E\x45\x54\x53\x43\x41\x50\x45\x32\x2E\x30\x03\x01\x00\x00\x00'
  for i in ims:
    for b in PIL.GifImagePlugin.getdata(i):
      s+=b
  s+=b'\x3B'
  return [summary_pb2.Summary(value=[summary_pb2.Summary.Value(tag=tag,image=summary_pb2.Summary.Image(height=10,width=10,colorspace=1,encoded_image_string=s))]).SerializeToString()]

<<<<<<< HEAD
def image3(tag,x,collections=[tf.GraphKeys.SUMMARIES]):
  with tf.device('/cpu:0'):
    T = tf.py_func(image3_animatedGIF,[tag,x],tf.string)
  [tf.add_to_collection(c,T) for c in collections]
  return T
=======
def image3(name,tensor,max_outputs=3,collections=[tf.GraphKeys.SUMMARIES],animation_axes=[1],image_axes=[2,3],other_indices={}):
  ''' Summary for higher dimensional images
  Parameters:
  name: string name for the summary
  tensor:   tensor to summarize. Should be in the range 0..255.
            By default, assumes tensor is NDHWC, and animates (through D)
            HxW slices of the 1st channel.
  collections: list of strings collections to add the summary to
  animation_axes=[1],image_axes=[2,3]
  '''
  if max_outputs==1:
    suffix='/image'
  else:
    suffix='/image/{}'
  axis_order = [0]+animation_axes+image_axes
  # slice tensor
  slicing = tuple((slice(None) if i in axis_order else slice(other_indices.get(i,0),other_indices.get(i,0)+1) for i in range(len(tensor.shape))))
  tensor=tensor[slicing]
  axis_order_all = axis_order+[i for i in range(len(tensor.shape.as_list())) if i not in axis_order]
  new_shape=[tensor.shape.as_list()[0],-1,tensor.shape.as_list()[axis_order[-2]],tensor.shape.as_list()[axis_order[-1]]]
  transposed_tensor = tf.reshape(tf.transpose(tensor,axis_order_all),new_shape)
  # split images
  with tf.device('/cpu:0'):
    for it in range(min(max_outputs,transposed_tensor.shape.as_list()[0])):
      T = tf.py_func(image3_animatedGIF,[name+suffix.format(it),transposed_tensor[it,:,:,:]],tf.string)
      [tf.add_to_collection(c,T) for c in collections]
  return T
def image3_sagittal(name,tensor,max_outputs=3,collections=[tf.GraphKeys.SUMMARIES]):
  return image3(name,tensor,max_outputs,collections,[1],[2,3])
def image3_coronal(name,tensor,max_outputs=3,collections=[tf.GraphKeys.SUMMARIES]):
  return image3(name,tensor,max_outputs,collections,[2],[1,3])
def image3_axial(name,tensor,max_outputs=3,collections=[tf.GraphKeys.SUMMARIES]):
  return image3(name,tensor,max_outputs,collections,[3],[1,2])
  
>>>>>>> 59fa69a8
<|MERGE_RESOLUTION|>--- conflicted
+++ resolved
@@ -5,57 +5,51 @@
 import warnings
 from tensorflow.core.framework import summary_pb2
 
-CONSOLE='NiftyNetCollectionConsole'
-LOG=tf.GraphKeys.SUMMARIES
+CONSOLE = 'NiftyNetCollectionConsole'
+LOG = tf.GraphKeys.SUMMARIES
 
 
+def add_to_collections(keys, value):
+    for k in keys:
+        tf.add_to_collection(k, value)
 
-def add_to_collections(keys,value):
-  for k in keys:
-    tf.add_to_collection(k,value)
 
 def console_summary_string(byte_string):
-  try:
-    e=summary_pb2.Summary()
-    e.ParseFromString(byte_string)
-    return ', {}={:.8f}'.format(e.value[0].tag,e.value[0].simple_value)
-  except:
-    warnings.warn('Summary could not be converted to string so it will not print on the command line')
-    return ''
+    try:
+        e = summary_pb2.Summary()
+        e.ParseFromString(byte_string)
+        return ', {}={:.8f}'.format(e.value[0].tag, e.value[0].simple_value)
+    except:
+        warnings.warn('Summary could not be converted to string so it will not print on the command line')
+        return ''
+
 
 import numpy as np
 import PIL
 from PIL.GifImagePlugin import Image as GIF
 
-<<<<<<< HEAD
-def image3_animatedGIF(tag,x):
-  #x=numpy.random.randint(0,256,[10,10,10],numpy.uint8)
-  ims=[GIF.fromarray(np.asarray((x[0,i,:,:,0]).astype(np.uint8))) for i in range(x.shape[3])]
-=======
-def image3_animatedGIF(tag,ims):
-  #x=numpy.random.randint(0,256,[10,10,10],numpy.uint8)
-  ims = [np.asarray((ims[i,:,:]).astype(np.uint8)) for i in range(ims.shape[0])]
-  ims=[GIF.fromarray(im) for im in ims]
->>>>>>> 59fa69a8
-  s=b''
-  for b in PIL.GifImagePlugin.getheader(ims[0])[0]:
-    s+=b
-  s+=b'\x21\xFF\x0B\x4E\x45\x54\x53\x43\x41\x50\x45\x32\x2E\x30\x03\x01\x00\x00\x00'
-  for i in ims:
-    for b in PIL.GifImagePlugin.getdata(i):
-      s+=b
-  s+=b'\x3B'
-  return [summary_pb2.Summary(value=[summary_pb2.Summary.Value(tag=tag,image=summary_pb2.Summary.Image(height=10,width=10,colorspace=1,encoded_image_string=s))]).SerializeToString()]
 
-<<<<<<< HEAD
-def image3(tag,x,collections=[tf.GraphKeys.SUMMARIES]):
-  with tf.device('/cpu:0'):
-    T = tf.py_func(image3_animatedGIF,[tag,x],tf.string)
-  [tf.add_to_collection(c,T) for c in collections]
-  return T
-=======
-def image3(name,tensor,max_outputs=3,collections=[tf.GraphKeys.SUMMARIES],animation_axes=[1],image_axes=[2,3],other_indices={}):
-  ''' Summary for higher dimensional images
+def image3_animatedGIF(tag, ims):
+    # x=numpy.random.randint(0,256,[10,10,10],numpy.uint8)
+    ims = [np.asarray((ims[i, :, :]).astype(np.uint8)) for i in range(ims.shape[0])]
+    ims = [GIF.fromarray(im) for im in ims]
+    s = b''
+    for b in PIL.GifImagePlugin.getheader(ims[0])[0]:
+        s += b
+    s += b'\x21\xFF\x0B\x4E\x45\x54\x53\x43\x41\x50\x45\x32\x2E\x30\x03\x01\x00\x00\x00'
+    for i in ims:
+        for b in PIL.GifImagePlugin.getdata(i):
+            s += b
+    s += b'\x3B'
+    return [summary_pb2.Summary(value=[summary_pb2.Summary.Value(tag=tag,
+                                                                 image=summary_pb2.Summary.Image(height=10, width=10,
+                                                                                                 colorspace=1,
+                                                                                                 encoded_image_string=s))]).SerializeToString()]
+
+
+def image3(name, tensor, max_outputs=3, collections=[tf.GraphKeys.SUMMARIES], animation_axes=[1], image_axes=[2, 3],
+           other_indices={}):
+    ''' Summary for higher dimensional images
   Parameters:
   name: string name for the summary
   tensor:   tensor to summarize. Should be in the range 0..255.
@@ -64,28 +58,35 @@
   collections: list of strings collections to add the summary to
   animation_axes=[1],image_axes=[2,3]
   '''
-  if max_outputs==1:
-    suffix='/image'
-  else:
-    suffix='/image/{}'
-  axis_order = [0]+animation_axes+image_axes
-  # slice tensor
-  slicing = tuple((slice(None) if i in axis_order else slice(other_indices.get(i,0),other_indices.get(i,0)+1) for i in range(len(tensor.shape))))
-  tensor=tensor[slicing]
-  axis_order_all = axis_order+[i for i in range(len(tensor.shape.as_list())) if i not in axis_order]
-  new_shape=[tensor.shape.as_list()[0],-1,tensor.shape.as_list()[axis_order[-2]],tensor.shape.as_list()[axis_order[-1]]]
-  transposed_tensor = tf.reshape(tf.transpose(tensor,axis_order_all),new_shape)
-  # split images
-  with tf.device('/cpu:0'):
-    for it in range(min(max_outputs,transposed_tensor.shape.as_list()[0])):
-      T = tf.py_func(image3_animatedGIF,[name+suffix.format(it),transposed_tensor[it,:,:,:]],tf.string)
-      [tf.add_to_collection(c,T) for c in collections]
-  return T
-def image3_sagittal(name,tensor,max_outputs=3,collections=[tf.GraphKeys.SUMMARIES]):
-  return image3(name,tensor,max_outputs,collections,[1],[2,3])
-def image3_coronal(name,tensor,max_outputs=3,collections=[tf.GraphKeys.SUMMARIES]):
-  return image3(name,tensor,max_outputs,collections,[2],[1,3])
-def image3_axial(name,tensor,max_outputs=3,collections=[tf.GraphKeys.SUMMARIES]):
-  return image3(name,tensor,max_outputs,collections,[3],[1,2])
-  
->>>>>>> 59fa69a8
+    if max_outputs == 1:
+        suffix = '/image'
+    else:
+        suffix = '/image/{}'
+    axis_order = [0] + animation_axes + image_axes
+    # slice tensor
+    slicing = tuple(
+        (slice(None) if i in axis_order else slice(other_indices.get(i, 0), other_indices.get(i, 0) + 1) for i in
+         range(len(tensor.shape))))
+    tensor = tensor[slicing]
+    axis_order_all = axis_order + [i for i in range(len(tensor.shape.as_list())) if i not in axis_order]
+    new_shape = [tensor.shape.as_list()[0], -1, tensor.shape.as_list()[axis_order[-2]],
+                 tensor.shape.as_list()[axis_order[-1]]]
+    transposed_tensor = tf.reshape(tf.transpose(tensor, axis_order_all), new_shape)
+    # split images
+    with tf.device('/cpu:0'):
+        for it in range(min(max_outputs, transposed_tensor.shape.as_list()[0])):
+            T = tf.py_func(image3_animatedGIF, [name + suffix.format(it), transposed_tensor[it, :, :, :]], tf.string)
+            [tf.add_to_collection(c, T) for c in collections]
+    return T
+
+
+def image3_sagittal(name, tensor, max_outputs=3, collections=[tf.GraphKeys.SUMMARIES]):
+    return image3(name, tensor, max_outputs, collections, [1], [2, 3])
+
+
+def image3_coronal(name, tensor, max_outputs=3, collections=[tf.GraphKeys.SUMMARIES]):
+    return image3(name, tensor, max_outputs, collections, [2], [1, 3])
+
+
+def image3_axial(name, tensor, max_outputs=3, collections=[tf.GraphKeys.SUMMARIES]):
+    return image3(name, tensor, max_outputs, collections, [3], [1, 2])