# -*- coding: utf-8 -*-
from __future__ import absolute_import, print_function

import os
import time

import numpy as np
import tensorflow as tf
from six.moves import range

from engine.input_buffer import TrainEvalInputBuffer
from engine.spatial_location_check import SpatialLocationCheckLayer
from engine.selective_sampler import SelectiveSampler
from engine.uniform_sampler import UniformSampler
from layer.loss import LossFunction
from utilities import misc_common as util
from utilities.input_placeholders import ImagePatch
import engine.logging

np.random.seed(seed=int(time.time()))


def run(net_class, param, volume_loader, device_str):
    # construct graph
    graph = tf.Graph()
    with graph.as_default(), tf.device('/cpu:0'):
        # defines a training element
        patch_holder = ImagePatch(
            spatial_rank=param.spatial_rank,
            image_size=param.image_size,
            label_size=param.label_size,
            weight_map_size=param.w_map_size,
            image_dtype=tf.float32,
            label_dtype=tf.int64,
            weight_map_dtype=tf.float32,
            num_image_modality=volume_loader.num_modality(0),
            num_label_modality=volume_loader.num_modality(1),
            num_weight_map=volume_loader.num_modality(2))
        # defines data augmentation for training
        augmentations = []
        if param.rotation:
            from layer.rand_rotation import RandomRotationLayer
            augmentations.append(RandomRotationLayer(
                min_angle=param.min_angle,
                max_angle=param.max_angle))
        if param.spatial_scaling:
            from layer.rand_spatial_scaling import RandomSpatialScalingLayer
            augmentations.append(RandomSpatialScalingLayer(
                min_percentage=param.min_percentage,
                max_percentage=param.max_percentage))
        # defines how to generate samples of the training element from volume
        with tf.name_scope('Sampling'):
            if param.window_sampling == 'uniform':
                sampler = UniformSampler(patch=patch_holder,
                                        volume_loader=volume_loader,
                                        patch_per_volume=param.sample_per_volume,
                                        data_augmentation_methods=augmentations,
                                        name='uniform_sampler')
            elif param.window_sampling == 'selective':
                # TODO check param, this is for segmentation problems only
                spatial_location_check = SpatialLocationCheckLayer(
                    compulsory=((0), (0)),
                    minimum_ratio=param.min_sampling_ratio,
                    min_numb_labels=param.min_numb_labels,
                    padding=param.border,
                    name='spatial_location_check')
                sampler = SelectiveSampler(
                    patch=patch_holder,
                    volume_loader=volume_loader,
                    spatial_location_check=spatial_location_check,
                    data_augmentation_methods=None,
                    patch_per_volume=param.sample_per_volume,
                    name="selective_sampler")
        w_regularizer = None
        b_regularizer = None
        if param.reg_type.lower() == 'l2':
            from tensorflow.contrib.layers.python.layers import regularizers
            w_regularizer = regularizers.l2_regularizer(param.decay)
            b_regularizer = regularizers.l2_regularizer(param.decay)
        elif param.reg_type.lower() == 'l1':
            from tensorflow.contrib.layers.python.layers import regularizers
            w_regularizer = regularizers.l1_regularizer(param.decay)
            b_regularizer = regularizers.l1_regularizer(param.decay)
        net = net_class(num_classes=param.num_classes,
                            w_regularizer=w_regularizer,
                            b_regularizer=b_regularizer,
                            acti_func=param.activation_function)
        loss_func = LossFunction(n_class=param.num_classes,
                                loss_type=param.loss_type)
        # construct train queue
        with tf.name_scope('DataQueue'):
            train_batch_runner = TrainEvalInputBuffer(
                batch_size=param.batch_size,
                capacity=max(param.queue_length, param.batch_size),
                sampler=sampler,
                shuffle=True)
        # optimizer
        with tf.name_scope('Optimizer'):
            train_step = tf.train.AdamOptimizer(learning_rate=param.lr)
        tower_grads = []
        train_pairs = train_batch_runner.pop_batch_op
        images, labels = train_pairs['Sampling/images'], train_pairs['Sampling/labels']
        if "weight_maps" in train_pairs:
            weight_maps = train_pairs['Sampling/weight_maps']
        else:
            weight_maps = None
        # Scalar summaries for the console are averaged over GPU runs
        console_outputs=graph.get_collection_ref(engine.logging.CONSOLE)
        console_outputs_cache=console_outputs[:]
        del console_outputs[:]
        tower_console_outputs=[]
        
        for i in range(0, max(param.num_gpus, 1)):
            with tf.device("/{}:{}".format(device_str, i)):
                predictions = net(images, is_training=True)
                with tf.name_scope('Loss'):
                    loss = loss_func(predictions, labels, weight_maps)
                    if param.decay > 0:
                        reg_losses = graph.get_collection(
                            tf.GraphKeys.REGULARIZATION_LOSSES)
                        reg_loss = tf.reduce_mean([tf.reduce_mean(reg_loss)
                                                for reg_loss in reg_losses])
                        loss = loss + reg_loss
                tf.summary.scalar('loss',loss,[engine.logging.CONSOLE,engine.logging.LOG])

                ##################
                # This should probably be refactored into an application class
                # Averages are in name_scope for Tensorboard naming; summaries are outside for console naming
                with tf.name_scope('ConsoleLogging'):
                    logs=[]
                    if param.application_type == 'segmentation':
                        # TODO compute miss for dfferent target types
                        logs.append(['miss', tf.reduce_mean(tf.cast(
                              tf.not_equal(tf.argmax(predictions, -1), labels[..., 0]),
                              dtype=tf.float32))])
                for tag,val in logs:
                    tf.summary.scalar(tag,val,[engine.logging.CONSOLE,engine.logging.LOG])
                ################## 

                # record and clear summaries
                console_outputs=graph.get_collection_ref(engine.logging.CONSOLE)
                tower_console_outputs.append(console_outputs[:])
                del console_outputs[:]
                
                with tf.name_scope('ComputeGradients'):
                    grads = train_step.compute_gradients(loss)
                tower_grads.append(grads)
                # note: only use batch stats from one GPU for batch_norm
                if i == 0:
                    bn_updates = tf.get_collection(tf.GraphKeys.UPDATE_OPS)
<<<<<<< HEAD
        ave_loss = tf.reduce_mean(tower_losses)
        ave_miss = tf.reduce_mean(tower_misses)
        ave_grads = util.average_grads(tower_grads)
        apply_grad_op = train_step.apply_gradients(ave_grads)
        # summary for visualisations
        # tracking current batch loss
        engine.logging.add_to_collections([engine.logging.CONSOLE,engine.logging.LOG],
                                           tf.summary.scalar("total-miss", ave_miss))
        engine.logging.add_to_collections([engine.logging.CONSOLE,engine.logging.LOG],
                                           tf.summary.scalar("total-loss", ave_loss))
=======
        with tf.name_scope('AccumulateGradients'):
            ave_grads = util.average_grads(tower_grads)
            apply_grad_op = train_step.apply_gradients(ave_grads)

        # Add averaged summaries
        console_outputs=graph.get_collection_ref(engine.logging.CONSOLE)
        console_outputs+=console_outputs_cache
        if len(tower_console_outputs)>1:
            # Averages are in name_scope for Tensorboard naming; summaries are outside for console naming
            with tf.name_scope('AccumulateConsoleLogs'): 
                averaged_summaries=[]
                for replicated_output in zip(*tower_console_outputs):
                    averaged_summaries.append([replicated_output[0].op.name+'_avg',tf.reduce_mean([o.op.inputs[1] for o in replicated_output])])
            for tag,avg in averaged_summaries:
                tf.summary.scalar(tag, avg,[engine.logging.CONSOLE,engine.logging.LOG])
>>>>>>> aac24ff9
        # Track the moving averages of all trainable variables.
        with tf.name_scope('MovingAverages'):
            variable_averages = tf.train.ExponentialMovingAverage(0.9)
            var_averages_op = variable_averages.apply(tf.trainable_variables())
            # batch norm variables moving mean and var
            batchnorm_updates_op = tf.group(*bn_updates)
        # primary operations
        init_op = tf.global_variables_initializer()
        train_op = tf.group(apply_grad_op,
                            var_averages_op,
                            batchnorm_updates_op)
        logged_summaries = list(set([s for c in [engine.logging.LOG,engine.logging.CONSOLE] for s in tf.get_collection(c)]))
        write_summary_op = tf.summary.merge(logged_summaries)
        # saver
        variables_to_restore = variable_averages.variables_to_restore()
        saver = tf.train.Saver(max_to_keep=20, var_list=variables_to_restore)
        tf.Graph.finalize(graph)
    # run session
    config = tf.ConfigProto()
    config.log_device_placement = False
    config.allow_soft_placement = True
    # config.gpu_options.allow_growth = True
    start_time = time.time()
    with tf.Session(config=config, graph=graph) as sess:
        # prepare output directory
        if not os.path.exists(os.path.join(param.model_dir, 'models')):
            os.makedirs(os.path.join(param.model_dir, 'models'))
        root_dir = os.path.abspath(param.model_dir)
        # start or load session
        ckpt_name = os.path.join(root_dir, 'models', 'model.ckpt')
        if param.starting_iter > 0:
            model_str = '{}-{}'.format(ckpt_name, param.starting_iter)
            saver.restore(sess, model_str)
            print('Loading from {}...'.format(model_str))
        else:
            sess.run(init_op)
            print('Weights from random initialisations...')
        coord = tf.train.Coordinator()
        writer = tf.summary.FileWriter(os.path.join(root_dir, 'logs'),
                                       sess.graph)
        try:
            print('Filling the queue (this can take a few minutes)')
            train_batch_runner.run_threads(sess, coord, param.num_threads)
            for i in range(param.max_iter - param.starting_iter):
                local_time = time.time()
                if coord.should_stop():
                    break
                current_iter = i + param.starting_iter
                ops_to_run=[train_op]
                console_summaries=tf.get_collection(engine.logging.CONSOLE)
                ops_to_run += console_summaries
                if (current_iter % 20) == 0:
                    ops_to_run += [write_summary_op]
                values = sess.run(ops_to_run)[1:]
                if (current_iter % 20) == 0:
                    writer.add_summary(values.pop(), current_iter)
                summary_string = ''.join([engine.logging.console_summary_string(v) for v in values])
                iter_time = time.time() - local_time
                print(('iter {:d}{}, ({:.3f}s)').format(
                    current_iter, summary_string, iter_time))
                if (current_iter % param.save_every_n) == 0 and i > 0:
                    saver.save(sess, ckpt_name, global_step=current_iter)
                    print('Iter {} model saved at {}'.format(
                        current_iter, ckpt_name))
        except KeyboardInterrupt:
            print('User cancelled training')
        except tf.errors.OutOfRangeError as e:
            pass
        except Exception:
            import sys, traceback
            exc_type, exc_value, exc_traceback = sys.exc_info()
            traceback.print_exception(
                exc_type, exc_value, exc_traceback, file=sys.stdout)
        finally:
            saver.save(sess, ckpt_name, global_step=param.max_iter)
            print('Last iteration model saved at {}'.format(ckpt_name))
            print('training.py (time in second) {:.2f}'.format(
                time.time() - start_time))
            train_batch_runner.close_all()<|MERGE_RESOLUTION|>--- conflicted
+++ resolved
@@ -148,18 +148,6 @@
                 # note: only use batch stats from one GPU for batch_norm
                 if i == 0:
                     bn_updates = tf.get_collection(tf.GraphKeys.UPDATE_OPS)
-<<<<<<< HEAD
-        ave_loss = tf.reduce_mean(tower_losses)
-        ave_miss = tf.reduce_mean(tower_misses)
-        ave_grads = util.average_grads(tower_grads)
-        apply_grad_op = train_step.apply_gradients(ave_grads)
-        # summary for visualisations
-        # tracking current batch loss
-        engine.logging.add_to_collections([engine.logging.CONSOLE,engine.logging.LOG],
-                                           tf.summary.scalar("total-miss", ave_miss))
-        engine.logging.add_to_collections([engine.logging.CONSOLE,engine.logging.LOG],
-                                           tf.summary.scalar("total-loss", ave_loss))
-=======
         with tf.name_scope('AccumulateGradients'):
             ave_grads = util.average_grads(tower_grads)
             apply_grad_op = train_step.apply_gradients(ave_grads)
@@ -175,7 +163,6 @@
                     averaged_summaries.append([replicated_output[0].op.name+'_avg',tf.reduce_mean([o.op.inputs[1] for o in replicated_output])])
             for tag,avg in averaged_summaries:
                 tf.summary.scalar(tag, avg,[engine.logging.CONSOLE,engine.logging.LOG])
->>>>>>> aac24ff9
         # Track the moving averages of all trainable variables.
         with tf.name_scope('MovingAverages'):
             variable_averages = tf.train.ExponentialMovingAverage(0.9)
