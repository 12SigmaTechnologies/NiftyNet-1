--- conflicted
+++ resolved
@@ -123,20 +123,4 @@
                 csv_row.append([[row[2]]])
                 csv_row.append([[row[3]]])
                 csv_row.append([[row[4]]])
-<<<<<<< HEAD
                 self._csv_table.append(csv_row)
-=======
-                self._csv_table.append(csv_row)
-
-    def to_subject_list(self):
-        '''
-        From each element of the CSVTable object create a subject object and
-        append it to the returned subject_list
-        :return subject_list:
-        '''
-        subject_list = []
-        for row in self._csv_table:
-            new_subject = Subject.from_csv_row(row, self.modality_names)
-            subject_list.append(new_subject)
-        return subject_list
->>>>>>> 42a11f88
