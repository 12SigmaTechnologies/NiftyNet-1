--- conflicted
+++ resolved
@@ -37,7 +37,6 @@
         flag_sform_problem = True
     if not np.array_equal(norm_qform, np.asarray(pixdim)):
         flag_qform_problem = True
-<<<<<<< HEAD
 
     if img_nii.get_header()['sform_code'] > 0 and not noflag_sform_problem:
       pass
@@ -54,37 +53,7 @@
       img_nii.set_sform(new_affine)
       img_nii.set_qform(new_affine)
     return img_nii
-=======
-    # print("Qform problem is ", flag_qform_problem , " and sform prob is ",
-    #       flag_sform_problem)
-    if not flag_qform_problem and not flag_sform_problem:
-        return img_nii
-
-    if flag_sform_problem and img_nii.get_header()['sform_code'] > 0:
-        if not flag_qform_problem:
-            # print("Updating with existing qform")
-            img_nii.set_sform(np.copy(img_nii.get_qform()))
-            return img_nii
-        else:
-            affine = img_nii.affine
-            pixdim = img_nii.header.get_zooms()
-            new_affine = create_affine_pixdim(affine, pixdim)
-            img_nii.set_sform(new_affine)
-            img_nii.set_qform(new_affine)
-            return img_nii
-    elif flag_sform_problem and not flag_qform_problem:
-        img_nii.set_sform(np.copy(img_nii.get_qform()))
-    elif flag_sform_problem and flag_qform_problem:
-        affine = img_nii.affine
-        pixdim = img_nii.header.get_zooms()
-        new_affine = create_affine_pixdim(affine, pixdim)
-        img_nii.set_sform(new_affine)
-        img_nii.set_qform(new_affine)
-        return img_nii
-    else:
-        img_nii.set_qform(np.copy(img_nii.get_sform()))
-        return img_nii
->>>>>>> f46bab1a
+
 
 
 #### end of utilities for file headers
